--- conflicted
+++ resolved
@@ -62,17 +62,10 @@
      export LDFLAGS="-march=x86-64 -Wl,--gc-sections -Os -ffunction-sections -fdata-sections $(get_common_linked_libraries ${api} ${arch})"
      export CPPFLAGS=${CFLAGS}
 diff --git a/tools/build-android-curl.sh b/tools/build-android-curl.sh
-<<<<<<< HEAD
-index b82d2bd..98ed6b9 100755
---- a/tools/build-android-curl.sh
-+++ b/tools/build-android-curl.sh
-@@ -84,29 +84,34 @@ function configure_make() {
-=======
 index b82d2bd..cfb0fd2 100755
 --- a/tools/build-android-curl.sh
 +++ b/tools/build-android-curl.sh
 @@ -84,29 +84,38 @@ function configure_make() {
->>>>>>> ee14fbe4
      echo ANDROID_NDK_HOME=${ANDROID_NDK_HOME}
  
      OPENSSL_OUT_DIR="${pwd_path}/../output/android/openssl-${ABI}"
@@ -89,56 +82,36 @@
      if [[ "${ARCH}" == "x86_64" ]]; then
  
 -        ./configure --host=$(android_get_build_host "${ARCH}") --prefix="${PREFIX_DIR}" --enable-ipv6 --with-ssl=${OPENSSL_OUT_DIR} --with-nghttp2=${NGHTTP2_OUT_DIR} >"${OUTPUT_ROOT}/log/${ABI}.log" 2>&1
-<<<<<<< HEAD
-+        ./configure --host=$(android_get_build_host "${ARCH}") --prefix="${PREFIX_DIR}" --disable-shared --enable-ipv6 --with-ssl=${OPENSSL_OUT_DIR} >"${OUTPUT_ROOT}/log/${ABI}.log" 2>&1
-=======
 +        ./configure --host=$(android_get_build_host "${ARCH}") --prefix="${PREFIX_DIR}" --enable-shared --enable-ipv6 --with-ssl=${OPENSSL_OUT_DIR} >"${OUTPUT_ROOT}/log/${ABI}.log" 2>&1
 +        #./configure --host=$(android_get_build_host "${ARCH}") --prefix="${PREFIX_DIR}" --disable-shared --enable-ipv6 --with-ssl=${OPENSSL_OUT_DIR} >"${OUTPUT_ROOT}/log/${ABI}.log" 2>&1
->>>>>>> ee14fbe4
 +        #./configure --host=$(android_get_build_host "${ARCH}") --prefix="${PREFIX_DIR}" --disable-shared --enable-ipv6 --with-ssl=${OPENSSL_OUT_DIR} --with-nghttp2=${NGHTTP2_OUT_DIR} >"${OUTPUT_ROOT}/log/${ABI}.log" 2>&1
  
      elif [[ "${ARCH}" == "x86" ]]; then
  
 -        ./configure --host=$(android_get_build_host "${ARCH}") --prefix="${PREFIX_DIR}" --enable-ipv6 --with-ssl=${OPENSSL_OUT_DIR} --with-nghttp2=${NGHTTP2_OUT_DIR} >"${OUTPUT_ROOT}/log/${ABI}.log" 2>&1
-<<<<<<< HEAD
-+        ./configure --host=$(android_get_build_host "${ARCH}") --prefix="${PREFIX_DIR}" --disable-shared --enable-ipv6 --with-ssl=${OPENSSL_OUT_DIR} >"${OUTPUT_ROOT}/log/${ABI}.log" 2>&1
-=======
 +        ./configure --host=$(android_get_build_host "${ARCH}") --prefix="${PREFIX_DIR}" --enable-shared --enable-ipv6 --with-ssl=${OPENSSL_OUT_DIR} >"${OUTPUT_ROOT}/log/${ABI}.log" 2>&1
 +        #./configure --host=$(android_get_build_host "${ARCH}") --prefix="${PREFIX_DIR}" --disable-shared --enable-ipv6 --with-ssl=${OPENSSL_OUT_DIR} >"${OUTPUT_ROOT}/log/${ABI}.log" 2>&1
->>>>>>> ee14fbe4
 +        #./configure --host=$(android_get_build_host "${ARCH}") --prefix="${PREFIX_DIR}" --disable-shared --enable-ipv6 --with-ssl=${OPENSSL_OUT_DIR} --with-nghttp2=${NGHTTP2_OUT_DIR} >"${OUTPUT_ROOT}/log/${ABI}.log" 2>&1
  
      elif [[ "${ARCH}" == "arm" ]]; then
  
 -        ./configure --host=$(android_get_build_host "${ARCH}") --prefix="${PREFIX_DIR}" --enable-ipv6 --with-ssl=${OPENSSL_OUT_DIR} --with-nghttp2=${NGHTTP2_OUT_DIR} >"${OUTPUT_ROOT}/log/${ABI}.log" 2>&1
-<<<<<<< HEAD
-+        ./configure --host=$(android_get_build_host "${ARCH}") --prefix="${PREFIX_DIR}" --disable-shared --enable-ipv6 --with-ssl=${OPENSSL_OUT_DIR} >"${OUTPUT_ROOT}/log/${ABI}.log" 2>&1
-=======
 +        ./configure --host=$(android_get_build_host "${ARCH}") --prefix="${PREFIX_DIR}" --enable-shared --enable-ipv6 --with-ssl=${OPENSSL_OUT_DIR} >"${OUTPUT_ROOT}/log/${ABI}.log" 2>&1
 +        #./configure --host=$(android_get_build_host "${ARCH}") --prefix="${PREFIX_DIR}" --disable-shared --enable-ipv6 --with-ssl=${OPENSSL_OUT_DIR} >"${OUTPUT_ROOT}/log/${ABI}.log" 2>&1
->>>>>>> ee14fbe4
 +        #./configure --host=$(android_get_build_host "${ARCH}") --prefix="${PREFIX_DIR}" --disable-shared --enable-ipv6 --with-ssl=${OPENSSL_OUT_DIR} --with-nghttp2=${NGHTTP2_OUT_DIR} >"${OUTPUT_ROOT}/log/${ABI}.log" 2>&1
  
      elif [[ "${ARCH}" == "arm64" ]]; then
  
          # --enable-shared need nghttp2 cpp compile
 -        ./configure --host=$(android_get_build_host "${ARCH}") --prefix="${PREFIX_DIR}" --disable-shared --enable-ipv6 --with-ssl=${OPENSSL_OUT_DIR} --with-nghttp2=${NGHTTP2_OUT_DIR} >"${OUTPUT_ROOT}/log/${ABI}.log" 2>&1
-<<<<<<< HEAD
-+        ./configure --host=$(android_get_build_host "${ARCH}") --prefix="${PREFIX_DIR}" --disable-shared --enable-ipv6 --with-ssl=${OPENSSL_OUT_DIR} >"${OUTPUT_ROOT}/log/${ABI}.log" 2>&1
-=======
 +        ./configure --host=$(android_get_build_host "${ARCH}") --prefix="${PREFIX_DIR}" --enable-shared --enable-ipv6 --with-ssl=${OPENSSL_OUT_DIR} >"${OUTPUT_ROOT}/log/${ABI}.log" 2>&1
 +        #./configure --host=$(android_get_build_host "${ARCH}") --prefix="${PREFIX_DIR}" --disable-shared --enable-ipv6 --with-ssl=${OPENSSL_OUT_DIR} >"${OUTPUT_ROOT}/log/${ABI}.log" 2>&1
->>>>>>> ee14fbe4
 +        #./configure --host=$(android_get_build_host "${ARCH}") --prefix="${PREFIX_DIR}" --disable-shared --enable-ipv6 --with-ssl=${OPENSSL_OUT_DIR} --with-nghttp2=${NGHTTP2_OUT_DIR} >"${OUTPUT_ROOT}/log/${ABI}.log" 2>&1
  
      else
          log_error "not support" && exit 1
 diff --git a/tools/build-android-openssl.sh b/tools/build-android-openssl.sh
-<<<<<<< HEAD
-index e13c314..97963fb 100755
-=======
 index e13c314..4e57334 100755
->>>>>>> ee14fbe4
 --- a/tools/build-android-openssl.sh
 +++ b/tools/build-android-openssl.sh
 @@ -16,7 +16,7 @@
@@ -150,29 +123,6 @@
  
  source ./build-android-common.sh
  
-<<<<<<< HEAD
-@@ -88,19 +88,19 @@ function configure_make() {
- 
-     if [[ "${ARCH}" == "x86_64" ]]; then
- 
--        ./Configure android-x86_64 --prefix="${PREFIX_DIR}"
-+        ./Configure android-x86_64 no-tests -static --prefix="${PREFIX_DIR}"
- 
-     elif [[ "${ARCH}" == "x86" ]]; then
- 
--        ./Configure android-x86 --prefix="${PREFIX_DIR}"
-+        ./Configure android-x86 no-tests -static --prefix="${PREFIX_DIR}"
- 
-     elif [[ "${ARCH}" == "arm" ]]; then
- 
--        ./Configure android-arm --prefix="${PREFIX_DIR}"
-+        ./Configure android-arm no-tests -static --prefix="${PREFIX_DIR}"
- 
-     elif [[ "${ARCH}" == "arm64" ]]; then
- 
--        ./Configure android-arm64 --prefix="${PREFIX_DIR}"
-+        ./Configure android-arm64 no-tests -static --prefix="${PREFIX_DIR}"
-=======
 @@ -87,20 +87,20 @@ function configure_make() {
      android_printf_global_params "$ARCH" "$ABI" "$ABI_TRIPLE" "$PREFIX_DIR" "$OUTPUT_ROOT"
  
@@ -199,7 +149,6 @@
 -        ./Configure android-arm64 --prefix="${PREFIX_DIR}"
 +        #./Configure android-arm64 no-tests -static --prefix="${PREFIX_DIR}"
 +        ./Configure android-arm64 no-tests --prefix="${PREFIX_DIR}"
->>>>>>> ee14fbe4
  
      else
          log_error "not support" && exit 1
