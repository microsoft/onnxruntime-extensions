# Copyright (c) Microsoft Corporation. All rights reserved.
# Licensed under the MIT License. See License.txt in the project root for
# license information.
###############################################################################

import onnx
import numpy
from onnx import onnx_pb as onnx_proto
from ._ocos import default_opset_domain, Opdef, PyCustomOpDef


class CustomOp:

    @classmethod
    def op_type(cls):
        rcls = cls
        while CustomOp != rcls.__base__:
            rcls = rcls.__base__
        return rcls.__name__

    @classmethod
    def get_inputs(cls):
        return None

    @classmethod
    def get_outputs(cls):
        return None

    @classmethod
    def serialize_attr(cls, attrs):
        """
        Only support serialize the basic python type like list or dict,
        All other types needs to be serialized by the users
        :param attrs: the dict attributes
        :return: the dict of serialized data
        """
        return attrs

    io_def = onnx.helper.make_tensor_value_info


class GPT2Tokenizer(CustomOp):

    @classmethod
    def get_inputs(cls):
        return [
            cls.io_def('input_text', onnx_proto.TensorProto.STRING, [None])
        ]

    @classmethod
    def get_outputs(cls):
        return [
            cls.io_def("input_ids", onnx.TensorProto.INT64, [None, None]),
            cls.io_def('attention_mask', onnx.TensorProto.INT64, [None, None])
        ]


class VectorToString(CustomOp):

    @classmethod
    def get_inputs(cls):
        return [cls.io_def("token_ids", onnx.TensorProto.INT64, [])]

    @classmethod
    def get_outputs(cls):
        return [cls.io_def('text', onnx_proto.TensorProto.STRING, [None])]

    @classmethod
    def serialize_attr(cls, attrs):
        attr_data = {}
        for k_, v_ in attrs.items():
            if k_ == 'map' and isinstance(v_, dict):
                attr_data[k_] = '\n'.join(k + "\t" +
                                          " ".join([str(i) for i in v])
                                          for k, v in v_.items())
            elif k_ == 'map' and isinstance(v_, str):
                attr_data[k_] = v_
            else:
                attr_data[k_] = v_
        return attr_data


class StringMapping(CustomOp):

    @classmethod
    def get_inputs(cls):
        return [cls.io_def("input", onnx.TensorProto.STRING, [])]

    @classmethod
    def get_outputs(cls):
        return [cls.io_def('output', onnx_proto.TensorProto.STRING, [])]

    @classmethod
    def serialize_attr(cls, attrs):
        attr_data = {}
        for k_, v_ in attrs.items():
            if k_ == 'map' and isinstance(v_, dict):
                attr_data[k_] = '\n'.join(k + "\t" + v for k, v in v_.items())
            elif k_ == 'map' and isinstance(v_, str):
                attr_data[k_] = v_
            else:
                attr_data[k_] = v_
        return attr_data


class MaskedFill(CustomOp):

    @classmethod
    def get_inputs(cls):
        return [
            cls.io_def("value", onnx.TensorProto.STRING, [None]),
            cls.io_def("mask", onnx.TensorProto.BOOL, [None])
        ]

    @classmethod
    def get_outputs(cls):
        return [cls.io_def('output', onnx_proto.TensorProto.STRING, [None])]


class StringToVector(CustomOp):

    @classmethod
    def get_inputs(cls):
        return [cls.io_def("text", onnx.TensorProto.STRING, [None])]

    @classmethod
    def get_outputs(cls):
        return [cls.io_def('token_ids', onnx_proto.TensorProto.INT64, [])]

    @classmethod
    def serialize_attr(cls, attrs):
        attr_data = {}
        for k_, v_ in attrs.items():
            if k_ == 'map' and isinstance(v_, dict):
                attr_data[k_] = '\n'.join(k + "\t" +
                                          " ".join([str(i) for i in v])
                                          for k, v in v_.items())
            elif k_ == 'map' and isinstance(v_, str):
                attr_data[k_] = v_
            elif k_ == 'unk' and isinstance(v_, list):
                attr_data[k_] = ' '.join(str(i) for i in v_)
            else:
                attr_data[k_] = v_
        return attr_data


class BlingFireSentenceBreaker(CustomOp):

    @classmethod
    def get_inputs(cls):
        return [cls.io_def("text", onnx.TensorProto.STRING, [None])]

    @classmethod
    def get_outputs(cls):
        return [cls.io_def('sentence', onnx_proto.TensorProto.STRING, [])]

    @classmethod
    def serialize_attr(cls, attrs):
        attrs_data = {}
        for k_, v_ in attrs.items():
            if k_ == 'model':
                with open(v_, "rb") as model_file:
                    attrs_data[k_] = model_file.read()
            else:
                attrs_data[k_] = v_
        return attrs_data


class SegmentExtraction(CustomOp):

    @classmethod
    def get_inputs(cls):
        return [cls.io_def("input", onnx.TensorProto.INT64, [None, None])]

    @classmethod
    def get_outputs(cls):
        return [
            cls.io_def('position', onnx_proto.TensorProto.INT64, [None, 2]),
            cls.io_def('value', onnx_proto.TensorProto.INT64, [None])
        ]


class BertTokenizer(CustomOp):

    @classmethod
    def get_inputs(cls):
        return [cls.io_def("text", onnx.TensorProto.STRING, [None])]

    @classmethod
    def get_outputs(cls):
        return [
            cls.io_def('input_ids', onnx_proto.TensorProto.INT64, [None]),
            cls.io_def('token_type_ids', onnx_proto.TensorProto.INT64, [None]),
            cls.io_def('attention_mask', onnx_proto.TensorProto.INT64, [None])
        ]

    @classmethod
    def serialize_attr(cls, attrs):
        attrs_data = {}
        for k_, v_ in attrs.items():
            if k_ == 'vocab_file':
                with open(v_, "r", encoding='utf-8') as model_file:
                    lines = model_file.readlines()
                    attrs_data[k_] = '\n'.join(lines)
            else:
                attrs_data[k_] = v_
        return attrs_data


class StringECMARegexReplace(CustomOp):

    @classmethod
    def get_inputs(cls):
        return [
            cls.io_def("input", onnx.TensorProto.STRING, [None]),
            cls.io_def("pattern", onnx.TensorProto.STRING, [None]),
            cls.io_def("rewrite", onnx.TensorProto.STRING, [None])
        ]

    @classmethod
    def get_outputs(cls):
        return [cls.io_def('output', onnx_proto.TensorProto.STRING, [None])]


class BertTokenizerDecoder(CustomOp):

    @classmethod
    def get_inputs(cls):
        return [
            cls.io_def("ids", onnx.TensorProto.INT64, [None]),
            cls.io_def("position", onnx.TensorProto.INT64, [None, None])
        ]

    @classmethod
    def get_outputs(cls):
        return [cls.io_def('str', onnx_proto.TensorProto.STRING, [None])]

    @classmethod
    def serialize_attr(cls, attrs):
        attrs_data = {}
        for k_, v_ in attrs.items():
            if k_ == 'vocab_file':
                with open(v_, "r", encoding='utf-8') as model_file:
                    lines = model_file.readlines()
                    attrs_data[k_] = '\n'.join(lines)
            else:
                attrs_data[k_] = v_
        return attrs_data


class SentencepieceTokenizer(CustomOp):

    @classmethod
    def get_inputs(cls):
        return [
            cls.io_def('inputs', onnx_proto.TensorProto.STRING, [None]),
            cls.io_def('nbest_size', onnx_proto.TensorProto.INT64, [None]),
            cls.io_def('alpha', onnx_proto.TensorProto.FLOAT, [None]),
            cls.io_def('add_bos', onnx_proto.TensorProto.BOOL, [None]),
            cls.io_def('add_eos', onnx_proto.TensorProto.BOOL, [None]),
            cls.io_def('reverse', onnx_proto.TensorProto.BOOL, [None])
        ]

    @classmethod
    def get_outputs(cls):
        return [
            cls.io_def('tokens', onnx_proto.TensorProto.INT32, [None]),
            cls.io_def('indices', onnx_proto.TensorProto.INT64, [None])
<<<<<<< HEAD
=======
        ]

class Inverse(CustomOp):
    @classmethod
    def get_inputs(cls):
        return [
            cls.io_def('input', onnx_proto.TensorProto.FLOAT, [None, None])
        ]

    @classmethod
    def get_outputs(cls):
        return [
            cls.io_def('output', onnx_proto.TensorProto.FLOAT, [None, None])
        ]


class ImageReader(CustomOp):
    @classmethod
    def get_inputs(cls):
        return [
            cls.io_def('image_paths', onnx_proto.TensorProto.STRING, [None])
        ]

    @classmethod
    def get_outputs(cls):
        return [
            cls.io_def('nchw_bytes', onnx_proto.TensorProto.UINT8, [None, None, None, None])
>>>>>>> 1a04abdf
        ]


class GaussianBlur(CustomOp):
    @classmethod
    def get_inputs(cls):
        return [
            cls.io_def('nhwc', onnx_proto.TensorProto.FLOAT, [None, None, None, None]),
            cls.io_def('kernel_size', onnx_proto.TensorProto.INT64, [None]),
            cls.io_def('sigma_xy', onnx_proto.TensorProto.DOUBLE, [None])
        ]

    @classmethod
    def get_outputs(cls):
        return [
            cls.io_def('gb_nhwc', onnx_proto.TensorProto.FLOAT, [None, None, None, None])
        ]

class SingleOpGraph:

    @classmethod
    def get_next_id(cls):
        if not hasattr(cls, '_id_counter'):
            cls._id_counter = 0
        cls._id_counter += 1
        return cls._id_counter

    @classmethod
    def build_my_graph(cls, op_class, *args, **kwargs):
        if isinstance(op_class, str):
            op_class = cls.get_op_class(op_class)

        op_type = op_class.op_type()
        inputs = op_class.get_inputs()
        outputs = op_class.get_outputs()
        attrs = op_class.serialize_attr(kwargs)
        cuop = onnx.helper.make_node(op_type, [i_.name for i_ in inputs],
                                     [o_.name for o_ in outputs],
                                     "{}_{}".format(op_type,
                                                    cls.get_next_id()),
                                     **attrs,
                                     domain=default_opset_domain())
        graph = onnx.helper.make_graph([cuop], "og_{}_{}".format(
            op_type, cls.get_next_id()), inputs, outputs)
        return graph

    @staticmethod
    def get_op_class(op_type):
        return globals()[op_type]


# TODO: have a C++ impl.
def _argsort_op(x, dim):
    d = numpy.argsort(x, dim)
    return d[:, ::-1]


Opdef.create(_argsort_op,
             op_type='ArgSort',
             inputs=[PyCustomOpDef.dt_float, PyCustomOpDef.dt_int64],
             outputs=[PyCustomOpDef.dt_int64])<|MERGE_RESOLUTION|>--- conflicted
+++ resolved
@@ -266,8 +266,6 @@
         return [
             cls.io_def('tokens', onnx_proto.TensorProto.INT32, [None]),
             cls.io_def('indices', onnx_proto.TensorProto.INT64, [None])
-<<<<<<< HEAD
-=======
         ]
 
 class Inverse(CustomOp):
@@ -295,7 +293,6 @@
     def get_outputs(cls):
         return [
             cls.io_def('nchw_bytes', onnx_proto.TensorProto.UINT8, [None, None, None, None])
->>>>>>> 1a04abdf
         ]
 
 
