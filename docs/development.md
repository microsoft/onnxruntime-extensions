--- conflicted
+++ resolved
@@ -18,11 +18,7 @@
   - cc-debug: generate debug info for extensions binaries and disable C/C++ compiler optimization.
   - cuda-archs: specify the CUDA architectures(like 70, 85, etc.), and the multiple values can be combined with semicolon. The default value is nvidia-smi util output of GPU-0
 
-<<<<<<< HEAD
-   For example:`pip install . --config-settings "ortx-user-option=use-cuda,cc-debug" `, This command builds CUDA kernels into the package and installs it, accompanied by the generation of debug information.
-=======
   For example:`pip install . --config-settings "ortx-user-option=use-cuda,cc-debug" `, This command builds CUDA kernels into the package and installs it, accompanied by the generation of debug information.
->>>>>>> 1f31d33e
 
 Test:
 
