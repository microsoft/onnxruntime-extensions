import unittest
import numpy as np
from numpy.testing import assert_almost_equal
from onnx import helper, numpy_helper, onnx_pb as onnx_proto, TensorProto
from onnx.reference import ReferenceEvaluator
from onnx.reference.op_run import OpRun
from onnxruntime_extensions import make_onnx_model
from onnxruntime_extensions import get_library_path as _get_library_path

import onnxruntime as _ort


def has_cuda():
    return "CUDAExecutionProvider" in _ort.get_available_providers()


class NegXPlus1(OpRun):
    op_domain = "ai.onnx.contrib"

    def _run(self, X):
        return (1 - X,)


class Transpose2DCastFP16(OpRun):
    op_domain = "ai.onnx.contrib"

    def _run(self, X):
        return (X.T.to(np.float16),)


class Transpose2DCastFP32(OpRun):
    op_domain = "ai.onnx.contrib"

    def _run(self, X):
        return (X.T.to(np.float32),)


class TestCudaOps(unittest.TestCase):
    def _addaddmulmul_cuda(self, itype, op_type, broad=False):
        model1 = helper.make_model(
            helper.make_graph(
                [
                    helper.make_node(op_type, ["X", "Y"], ["xy"]),
                    helper.make_node(op_type, ["xy", "Z"], ["final"]),
                ],
                "nd",
                [
                    helper.make_tensor_value_info("X", itype, [None, None, None]),
                    helper.make_tensor_value_info("Y", itype, [None, None, None]),
                    helper.make_tensor_value_info("Z", itype, [None, None, None]),
                ],
                [helper.make_tensor_value_info("final", itype, [None, None, None])],
            ),
            opset_imports=[helper.make_opsetid("", 18)],
            ir_version=9,
        )

        model2 = helper.make_model(
            helper.make_graph(
                [
                    helper.make_node(
                        f"{op_type}{op_type}",
                        ["X", "Y", "Z"],
                        ["final"],
                        domain="ai.onnx.contrib",
                    )
                ],
                "nd",
                [
                    helper.make_tensor_value_info("X", itype, [None, None, None]),
                    helper.make_tensor_value_info("Y", itype, [None, None, None]),
                    helper.make_tensor_value_info("Z", itype, [None, None, None]),
                ],
                [helper.make_tensor_value_info("final", itype, [None, None, None])],
            ),
            opset_imports=[
                helper.make_opsetid("", 18),
                helper.make_opsetid("ai.onnx.contrib", 1),
            ],
            ir_version=9,
        )

        dtype = np.float32 if itype == TensorProto.FLOAT else np.float16
        shapex = (1, 2, 3) if broad else (3, 2, 3)
        shapey = (3, 2, 3)
        shapez = (1, 2, 3) if broad else (3, 2, 3)
        x = (np.arange(np.prod(shapex)) + 1).reshape(shapex).astype(dtype)
        y = (np.arange(np.prod(shapey)) + 10).reshape(shapey).astype(dtype)
        z = (np.arange(np.prod(shapez)) + 100).reshape(shapez).astype(dtype)

        feeds1 = dict(X=x, Y=y, Z=z)
        ref = ReferenceEvaluator(model1)
        expected = ref.run(None, feeds1)[0]

        opts = _ort.SessionOptions()
        opts.register_custom_ops_library(_get_library_path())
        sess = _ort.InferenceSession(model2.SerializeToString(), opts, providers=["CUDAExecutionProvider"])
        got = sess.run(None, feeds1)[0]
        assert_almost_equal(expected, got)

    @unittest.skipIf(not has_cuda(), reason="cuda not available")
    def test_mulmul_cuda(self):
        self._addaddmulmul_cuda(TensorProto.FLOAT, "Mul")
        self._addaddmulmul_cuda(TensorProto.FLOAT16, "Mul")

    @unittest.skipIf(not has_cuda(), reason="cuda not available")
    def test_mulmul_cuda_broadcast(self):
        self._addaddmulmul_cuda(TensorProto.FLOAT, "Mul", True)
        self._addaddmulmul_cuda(TensorProto.FLOAT16, "Mul", True)

    @unittest.skipIf(not has_cuda(), reason="cuda not available")
    def test_addadd_cuda(self):
        self._addaddmulmul_cuda(TensorProto.FLOAT, "Add")
        self._addaddmulmul_cuda(TensorProto.FLOAT16, "Add")

    @staticmethod
    def _create_negpos_test_model(domain="ai.onnx.contrib"):
        nodes = [
            helper.make_node("Identity", ["x"], ["identity1"]),
            helper.make_node("NegPos", ["identity1"], ["neg", "pos"], domain=domain),
        ]

        input0 = helper.make_tensor_value_info("x", onnx_proto.TensorProto.FLOAT, [None, None])
        output1 = helper.make_tensor_value_info("neg", onnx_proto.TensorProto.FLOAT, [None, None])
        output2 = helper.make_tensor_value_info("pos", onnx_proto.TensorProto.FLOAT, [None, None])

        graph = helper.make_graph(nodes, "test0", [input0], [output1, output2])
        model = make_onnx_model(graph)
        return model

    def test_cuda_negpos(self):
        so = _ort.SessionOptions()
        so.register_custom_ops_library(_get_library_path())
        onnx_model = self._create_negpos_test_model()
        self.assertIn('op_type: "NegPos"', str(onnx_model))
        sess = _ort.InferenceSession(onnx_model.SerializeToString(), so, providers=["CUDAExecutionProvider"])
        x = np.array([[0.0, 1.0, 1.5], [7.0, 8.0, -5.5]]).astype(np.float32)
        neg, pos = sess.run(None, {"x": x})
        diff = x - (neg + pos)
        assert_almost_equal(diff, np.zeros(diff.shape))

    @staticmethod
    def _create_fastgelu_test_model(domain="ai.onnx.contrib"):
        nodes = [helper.make_node("FastGelu", ["x", "bias"], ["y"], domain=domain)]

        input0 = helper.make_tensor_value_info("x", onnx_proto.TensorProto.FLOAT, [])
        input1 = helper.make_tensor_value_info("bias", onnx_proto.TensorProto.FLOAT, [])
        output0 = helper.make_tensor_value_info("y", onnx_proto.TensorProto.FLOAT, [])

        graph = helper.make_graph(nodes, "test1", [input0, input1], [output0])
        model = make_onnx_model(graph)
        return model

    @staticmethod
    def _create_fastgelu_test_model_f16(domain="ai.onnx.contrib"):
        nodes = [helper.make_node("FastGelu", ["x", "bias"], ["y"], domain=domain)]

        input0 = helper.make_tensor_value_info("x", onnx_proto.TensorProto.FLOAT16, [])
        input1 = helper.make_tensor_value_info("bias", onnx_proto.TensorProto.FLOAT16, [])
        output0 = helper.make_tensor_value_info("y", onnx_proto.TensorProto.FLOAT16, [])

        graph = helper.make_graph(nodes, "test1", [input0, input1], [output0])
        model = make_onnx_model(graph)
        return model

    def test_cuda_fastgelu(self):
        eps = _ort.get_available_providers()
        if "CUDAExecutionProvider" in eps:
            so = _ort.SessionOptions()
            so.register_custom_ops_library(_get_library_path())
            onnx_model = self._create_fastgelu_test_model()
            self.assertIn('op_type: "FastGelu"', str(onnx_model))
            sess = _ort.InferenceSession(onnx_model.SerializeToString(), so, providers=["CUDAExecutionProvider"])
            x = np.array([0.0, 1.0, 2.0, 3.0, 4.0, 5.0]).astype(np.float32)
            bias = np.array([0.0, 0.1, 0.2, 0.3, 0.4, 0.5]).astype(np.float32)
            expected_y = np.array([0.0, 0.9505811, 2.1696784, 3.298689, 4.399991, 5.5]).astype(np.float32)
            y = sess.run(None, {"x": x, "bias": bias})[0]
            assert_almost_equal(y, expected_y)
        else:
            print("CUDAExecutionProvider not available, test_cuda_fastgelu skipped.")

    def test_cuda_fastgelu_f16(self):
        eps = _ort.get_available_providers()
        if "CUDAExecutionProvider" in eps:
            so = _ort.SessionOptions()
            so.register_custom_ops_library(_get_library_path())
            onnx_model = self._create_fastgelu_test_model_f16()
            self.assertIn('op_type: "FastGelu"', str(onnx_model))
            sess = _ort.InferenceSession(onnx_model.SerializeToString(), so, providers=["CUDAExecutionProvider"])
            x = np.array([0.0, 1.0, 2.0, 3.0, 4.0, 5.0]).astype(np.float16)
            bias = np.array([0.0, 0.1, 0.2, 0.3, 0.4, 0.5]).astype(np.float16)
            expected_y = np.array([0.0, 0.95, 2.17, 3.299, 4.4, 5.5]).astype(np.float16)
            y = sess.run(None, {"x": x, "bias": bias})[0]
            assert_almost_equal(y, expected_y)
        else:
            print("CUDAExecutionProvider not available, test_cuda_fastgelu_f16 skipped.")

    def _negxplus1_cuda(self, itype):
        dtype = np.float32 if itype == TensorProto.FLOAT else np.float16
        model1 = helper.make_model(
            helper.make_graph(
                [helper.make_node("Sub", ["one", "X"], ["Y"])],
                "nd",
                [helper.make_tensor_value_info("X", itype, [None, None, None])],
                [helper.make_tensor_value_info("Y", itype, [None, None, None])],
                [numpy_helper.from_array(np.array([1], dtype=dtype), name="one")],
            ),
            opset_imports=[helper.make_opsetid("", 18)],
            ir_version=9,
        )

        model2 = helper.make_model(
            helper.make_graph(
                [helper.make_node("NegXPlus1", ["X"], ["Y"], domain="ai.onnx.contrib")],
                "nd",
                [helper.make_tensor_value_info("X", itype, [None, None, None])],
                [helper.make_tensor_value_info("Y", itype, [None, None, None])],
            ),
            opset_imports=[
                helper.make_opsetid("", 18),
                helper.make_opsetid("ai.onnx.contrib", 1),
            ],
            ir_version=9,
        )

        dtype = np.float32 if itype == TensorProto.FLOAT else np.float16
        x = (np.arange(18) - 4).reshape((3, 2, 3)).astype(dtype)

        feeds1 = dict(X=x)
        ref = ReferenceEvaluator(model1, new_ops=[NegXPlus1])
        expected = ref.run(None, feeds1)[0]

        opts = _ort.SessionOptions()
        opts.register_custom_ops_library(_get_library_path())
        sess = _ort.InferenceSession(model2.SerializeToString(), opts, providers=["CUDAExecutionProvider"])
        got = sess.run(None, feeds1)[0]
        assert_almost_equal(expected, got, decimal=5)

    @unittest.skipIf(not has_cuda(), reason="CUDA is missing")
    def test_cuda_negxplus1(self):
        self._negxplus1_cuda(TensorProto.FLOAT)
        self._negxplus1_cuda(TensorProto.FLOAT16)

    def _addmul_shared_input_cuda(self, itype, op_type, shapea=(3, 2, 3), shapeb=(3, 2, 3), shapec=(3, 2, 3)):
        model1 = helper.make_model(
            helper.make_graph(
                [
                    helper.make_node(op_type, ["X", "Y"], ["XY"]),
                    helper.make_node(op_type, ["X", "Z"], ["XZ"]),
                ],
                "nd",
                [
                    helper.make_tensor_value_info("X", itype, [None, None, None]),
                    helper.make_tensor_value_info("Y", itype, [None, None, None]),
                    helper.make_tensor_value_info("Z", itype, [None, None, None]),
                ],
                [
                    helper.make_tensor_value_info("XY", itype, [None, None, None]),
                    helper.make_tensor_value_info("XZ", itype, [None, None, None]),
                ],
            ),
            opset_imports=[helper.make_opsetid("", 18)],
            ir_version=9,
        )

        model2 = helper.make_model(
            helper.make_graph(
                [
                    helper.make_node(
                        f"{op_type}SharedInput",
                        ["X", "Y", "Z"],
                        ["XY", "XZ"],
                        domain="ai.onnx.contrib",
                    )
                ],
                "nd",
                [
                    helper.make_tensor_value_info("X", itype, [None, None, None]),
                    helper.make_tensor_value_info("Y", itype, [None, None, None]),
                    helper.make_tensor_value_info("Z", itype, [None, None, None]),
                ],
                [
                    helper.make_tensor_value_info("XY", itype, [None, None, None]),
                    helper.make_tensor_value_info("XZ", itype, [None, None, None]),
                ],
            ),
            opset_imports=[
                helper.make_opsetid("", 18),
                helper.make_opsetid("ai.onnx.contrib", 1),
            ],
            ir_version=9,
        )

        dtype = np.float32 if itype == TensorProto.FLOAT else np.float16
        x = (np.arange(np.prod(shapea)) + 1).reshape((shapea)).astype(dtype)
        y = (np.arange(np.prod(shapeb)) + 2).reshape((shapeb)).astype(dtype)
        z = (np.arange(np.prod(shapec)) + 3).reshape((shapec)).astype(dtype)

        feeds1 = dict(X=x, Y=y, Z=z)
        ref = ReferenceEvaluator(model1)
        expected = ref.run(None, feeds1)

        opts = _ort.SessionOptions()
        opts.register_custom_ops_library(_get_library_path())
        sess = _ort.InferenceSession(model2.SerializeToString(), opts, providers=["CUDAExecutionProvider"])
        got = sess.run(None, feeds1)
        for i in range(2):
            assert_almost_equal(expected[i], got[i])

    @unittest.skipIf(not has_cuda(), reason="CUDA is missing")
    def test_add_shared_input_cuda(self):
        self._addmul_shared_input_cuda(TensorProto.FLOAT, "Add")
        self._addmul_shared_input_cuda(TensorProto.FLOAT16, "Add")

    @unittest.skipIf(not has_cuda(), reason="CUDA is missing")
    def test_mul_shared_input_cuda(self):
        self._addmul_shared_input_cuda(TensorProto.FLOAT, "Mul")
        self._addmul_shared_input_cuda(TensorProto.FLOAT16, "Mul")

    @unittest.skipIf(not has_cuda(), reason="CUDA is missing")
    def test_add_shared_input_cuda_broadcast1(self):
        self._addmul_shared_input_cuda(
            TensorProto.FLOAT,
            "Add",
            shapea=(3, 2, 3),
            shapeb=(1, 2, 3),
            shapec=(1, 2, 3),
        )
        self._addmul_shared_input_cuda(
            TensorProto.FLOAT16,
            "Add",
            shapea=(3, 2, 3),
            shapeb=(1, 2, 3),
            shapec=(1, 2, 3),
        )

    @unittest.skipIf(not has_cuda(), reason="CUDA is missing")
    def test_add_shared_input_cuda_broadcast2(self):
        self._addmul_shared_input_cuda(
            TensorProto.FLOAT,
            "Add",
            shapea=(1, 2, 3),
            shapeb=(3, 2, 3),
            shapec=(3, 2, 3),
        )
        self._addmul_shared_input_cuda(
            TensorProto.FLOAT16,
            "Add",
            shapea=(1, 2, 3),
            shapeb=(3, 2, 3),
            shapec=(3, 2, 3),
        )

<<<<<<< HEAD
    def _addmul_cuda(self, itype, op_type1, op_type2, broad=False, negative=False):
        model1 = helper.make_model(
            helper.make_graph(
                [
                    helper.make_node(op_type1, ["Y", "X"] if negative else ["X", "Y"], ["xy"]),
                    helper.make_node(op_type2, ["Z", "xy"] if negative else ["xy", "Z"], ["final"]),
                ],
                "nd",
                [
                    helper.make_tensor_value_info("X", itype, [None, None, None]),
                    helper.make_tensor_value_info("Y", itype, [None, None, None]),
                    helper.make_tensor_value_info("Z", itype, [None, None, None]),
                ],
                [helper.make_tensor_value_info("final", itype, [None, None, None])],
=======
    def _transpose_cast_cuda(self, itype):
        dtype = np.float32 if itype == TensorProto.FLOAT else np.float16
        itype2 = TensorProto.FLOAT if itype == TensorProto.FLOAT16 else TensorProto.FLOAT16
        model1 = helper.make_model(
            helper.make_graph(
                [
                    helper.make_node("Transpose", ["X"], ["t"], perm=[1, 0]),
                    helper.make_node("Cast", ["t"], ["Y"], to=itype2),
                ],
                "nd",
                [helper.make_tensor_value_info("X", itype, [None, None])],
                [helper.make_tensor_value_info("Y", itype2, [None, None])],
>>>>>>> 79f3b048
            ),
            opset_imports=[helper.make_opsetid("", 18)],
            ir_version=9,
        )

<<<<<<< HEAD
        kwargs = {"negative": 1} if negative else {}
=======
>>>>>>> 79f3b048
        model2 = helper.make_model(
            helper.make_graph(
                [
                    helper.make_node(
<<<<<<< HEAD
                        f"{op_type1}{op_type2}",
                        ["X", "Y", "Z"],
                        ["final"],
                        domain="ai.onnx.contrib",
                        **kwargs,
                    )
                ],
                "nd",
                [
                    helper.make_tensor_value_info("X", itype, [None, None, None]),
                    helper.make_tensor_value_info("Y", itype, [None, None, None]),
                    helper.make_tensor_value_info("Z", itype, [None, None, None]),
                ],
                [helper.make_tensor_value_info("final", itype, [None, None, None])],
=======
                        ("Transpose2DCastFP16" if itype2 == TensorProto.FLOAT16 else "Transpose2DCastFP32"),
                        ["X"],
                        ["Y"],
                        domain="ai.onnx.contrib",
                    )
                ],
                "nd",
                [helper.make_tensor_value_info("X", itype, [None, None])],
                [helper.make_tensor_value_info("Y", itype2, [None, None])],
>>>>>>> 79f3b048
            ),
            opset_imports=[
                helper.make_opsetid("", 18),
                helper.make_opsetid("ai.onnx.contrib", 1),
            ],
            ir_version=9,
        )

        dtype = np.float32 if itype == TensorProto.FLOAT else np.float16
<<<<<<< HEAD
        shapex = (1, 2, 3) if broad else (3, 2, 3)
        shapey = (3, 2, 3)
        shapez = (1, 2, 3) if broad else (3, 2, 3)
        x = (np.arange(np.prod(shapex)) + 1).reshape(shapex).astype(dtype)
        y = (np.arange(np.prod(shapey)) + 1).reshape(shapey).astype(dtype)
        z = (np.arange(np.prod(shapez)) + 1).reshape(shapez).astype(dtype)

        feeds1 = dict(X=x, Y=y, Z=z)
        ref = ReferenceEvaluator(model1, verbose=0)
=======
        x = (np.arange(32 * 32 * 3) + 1).reshape((32, 32 * 3)).astype(dtype)

        feeds1 = dict(X=x)
        ref = ReferenceEvaluator(model1, new_ops=[Transpose2DCastFP16, Transpose2DCastFP32])
>>>>>>> 79f3b048
        expected = ref.run(None, feeds1)[0]

        opts = _ort.SessionOptions()
        opts.register_custom_ops_library(_get_library_path())
        sess = _ort.InferenceSession(model2.SerializeToString(), opts, providers=["CUDAExecutionProvider"])
        got = sess.run(None, feeds1)[0]
<<<<<<< HEAD
        assert_almost_equal(expected, got)

    @unittest.skipIf(not has_cuda(), reason="cuda not available")
    def test_addmul_cuda(self):
        self._addmul_cuda(TensorProto.FLOAT, "Add", "Mul")
        self._addmul_cuda(TensorProto.FLOAT16, "Add", "Mul")

    @unittest.skipIf(not has_cuda(), reason="cuda not available")
    def test_addmul_cuda_broadcast(self):
        self._addmul_cuda(TensorProto.FLOAT, "Add", "Mul", True)
        self._addmul_cuda(TensorProto.FLOAT16, "Add", "Mul", True)

    @unittest.skipIf(not has_cuda(), reason="cuda not available")
    def test_muladd_cuda(self):
        self._addmul_cuda(TensorProto.FLOAT, "Mul", "Add")
        self._addmul_cuda(TensorProto.FLOAT16, "Mul", "Add")

    @unittest.skipIf(not has_cuda(), reason="cuda not available")
    def test_submul_cuda(self):
        self._addmul_cuda(TensorProto.FLOAT, "Sub", "Mul")
        self._addmul_cuda(TensorProto.FLOAT16, "Sub", "Mul")

    @unittest.skipIf(not has_cuda(), reason="cuda not available")
    def test_submul_cuda_negative(self):
        self._addmul_cuda(TensorProto.FLOAT, "Sub", "Mul", negative=True)
        self._addmul_cuda(TensorProto.FLOAT16, "Sub", "Mul", negative=True)

    @unittest.skipIf(not has_cuda(), reason="cuda not available")
    def test_submul_cuda_broadcast(self):
        self._addmul_cuda(TensorProto.FLOAT, "Sub", "Mul", True)
        self._addmul_cuda(TensorProto.FLOAT16, "Sub", "Mul", True)

    @unittest.skipIf(not has_cuda(), reason="cuda not available")
    def test_mulsub_cuda(self):
        self._addmul_cuda(TensorProto.FLOAT, "Mul", "Sub")
        self._addmul_cuda(TensorProto.FLOAT16, "Mul", "Sub")

    @unittest.skipIf(not has_cuda(), reason="cuda not available")
    def test_mulsub_cuda_negative(self):
        self._addmul_cuda(TensorProto.FLOAT, "Mul", "Sub", negative=True)
        self._addmul_cuda(TensorProto.FLOAT16, "Mul", "Sub", negative=True)
=======
        assert_almost_equal(expected, got, decimal=5)

    @unittest.skipIf(not has_cuda(), reason="cuda not available")
    def test_transpose_cast_cuda(self):
        self._transpose_cast_cuda(TensorProto.FLOAT)
        self._transpose_cast_cuda(TensorProto.FLOAT16)
>>>>>>> 79f3b048


if __name__ == "__main__":
    unittest.main(verbosity=2)<|MERGE_RESOLUTION|>--- conflicted
+++ resolved
@@ -351,7 +351,57 @@
             shapec=(3, 2, 3),
         )
 
-<<<<<<< HEAD
+    def _transpose_cast_cuda(self, itype):
+        dtype = np.float32 if itype == TensorProto.FLOAT else np.float16
+        itype2 = TensorProto.FLOAT if itype == TensorProto.FLOAT16 else TensorProto.FLOAT16
+        model1 = helper.make_model(
+            helper.make_graph(
+                [
+                    helper.make_node("Transpose", ["X"], ["t"], perm=[1, 0]),
+                    helper.make_node("Cast", ["t"], ["Y"], to=itype2),
+                ],
+                "nd",
+                [helper.make_tensor_value_info("X", itype, [None, None])],
+                [helper.make_tensor_value_info("Y", itype2, [None, None])],
+            ),
+            opset_imports=[helper.make_opsetid("", 18)],
+            ir_version=9,
+        )
+
+        model2 = helper.make_model(
+            helper.make_graph(
+                [
+                    helper.make_node(
+                        ("Transpose2DCastFP16" if itype2 == TensorProto.FLOAT16 else "Transpose2DCastFP32"),
+                        ["X"],
+                        ["Y"],
+                        domain="ai.onnx.contrib",
+                    )
+                ],
+                "nd",
+                [helper.make_tensor_value_info("X", itype, [None, None])],
+                [helper.make_tensor_value_info("Y", itype2, [None, None])],
+            ),
+            opset_imports=[
+                helper.make_opsetid("", 18),
+                helper.make_opsetid("ai.onnx.contrib", 1),
+            ],
+            ir_version=9,
+        )
+
+        dtype = np.float32 if itype == TensorProto.FLOAT else np.float16
+        x = (np.arange(32 * 32 * 3) + 1).reshape((32, 32 * 3)).astype(dtype)
+
+        feeds1 = dict(X=x)
+        ref = ReferenceEvaluator(model1, new_ops=[Transpose2DCastFP16, Transpose2DCastFP32])
+        expected = ref.run(None, feeds1)[0]
+
+        opts = _ort.SessionOptions()
+        opts.register_custom_ops_library(_get_library_path())
+        sess = _ort.InferenceSession(model2.SerializeToString(), opts, providers=["CUDAExecutionProvider"])
+        got = sess.run(None, feeds1)[0]
+        assert_almost_equal(expected, got, decimal=5)
+
     def _addmul_cuda(self, itype, op_type1, op_type2, broad=False, negative=False):
         model1 = helper.make_model(
             helper.make_graph(
@@ -366,34 +416,16 @@
                     helper.make_tensor_value_info("Z", itype, [None, None, None]),
                 ],
                 [helper.make_tensor_value_info("final", itype, [None, None, None])],
-=======
-    def _transpose_cast_cuda(self, itype):
-        dtype = np.float32 if itype == TensorProto.FLOAT else np.float16
-        itype2 = TensorProto.FLOAT if itype == TensorProto.FLOAT16 else TensorProto.FLOAT16
-        model1 = helper.make_model(
-            helper.make_graph(
-                [
-                    helper.make_node("Transpose", ["X"], ["t"], perm=[1, 0]),
-                    helper.make_node("Cast", ["t"], ["Y"], to=itype2),
-                ],
-                "nd",
-                [helper.make_tensor_value_info("X", itype, [None, None])],
-                [helper.make_tensor_value_info("Y", itype2, [None, None])],
->>>>>>> 79f3b048
             ),
             opset_imports=[helper.make_opsetid("", 18)],
             ir_version=9,
         )
 
-<<<<<<< HEAD
         kwargs = {"negative": 1} if negative else {}
-=======
->>>>>>> 79f3b048
         model2 = helper.make_model(
             helper.make_graph(
                 [
                     helper.make_node(
-<<<<<<< HEAD
                         f"{op_type1}{op_type2}",
                         ["X", "Y", "Z"],
                         ["final"],
@@ -408,17 +440,6 @@
                     helper.make_tensor_value_info("Z", itype, [None, None, None]),
                 ],
                 [helper.make_tensor_value_info("final", itype, [None, None, None])],
-=======
-                        ("Transpose2DCastFP16" if itype2 == TensorProto.FLOAT16 else "Transpose2DCastFP32"),
-                        ["X"],
-                        ["Y"],
-                        domain="ai.onnx.contrib",
-                    )
-                ],
-                "nd",
-                [helper.make_tensor_value_info("X", itype, [None, None])],
-                [helper.make_tensor_value_info("Y", itype2, [None, None])],
->>>>>>> 79f3b048
             ),
             opset_imports=[
                 helper.make_opsetid("", 18),
@@ -428,7 +449,6 @@
         )
 
         dtype = np.float32 if itype == TensorProto.FLOAT else np.float16
-<<<<<<< HEAD
         shapex = (1, 2, 3) if broad else (3, 2, 3)
         shapey = (3, 2, 3)
         shapez = (1, 2, 3) if broad else (3, 2, 3)
@@ -438,19 +458,12 @@
 
         feeds1 = dict(X=x, Y=y, Z=z)
         ref = ReferenceEvaluator(model1, verbose=0)
-=======
-        x = (np.arange(32 * 32 * 3) + 1).reshape((32, 32 * 3)).astype(dtype)
-
-        feeds1 = dict(X=x)
-        ref = ReferenceEvaluator(model1, new_ops=[Transpose2DCastFP16, Transpose2DCastFP32])
->>>>>>> 79f3b048
         expected = ref.run(None, feeds1)[0]
 
         opts = _ort.SessionOptions()
         opts.register_custom_ops_library(_get_library_path())
         sess = _ort.InferenceSession(model2.SerializeToString(), opts, providers=["CUDAExecutionProvider"])
         got = sess.run(None, feeds1)[0]
-<<<<<<< HEAD
         assert_almost_equal(expected, got)
 
     @unittest.skipIf(not has_cuda(), reason="cuda not available")
@@ -492,14 +505,11 @@
     def test_mulsub_cuda_negative(self):
         self._addmul_cuda(TensorProto.FLOAT, "Mul", "Sub", negative=True)
         self._addmul_cuda(TensorProto.FLOAT16, "Mul", "Sub", negative=True)
-=======
-        assert_almost_equal(expected, got, decimal=5)
-
+        
     @unittest.skipIf(not has_cuda(), reason="cuda not available")
     def test_transpose_cast_cuda(self):
         self._transpose_cast_cuda(TensorProto.FLOAT)
         self._transpose_cast_cuda(TensorProto.FLOAT16)
->>>>>>> 79f3b048
 
 
 if __name__ == "__main__":
