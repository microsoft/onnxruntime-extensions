--- conflicted
+++ resolved
@@ -165,11 +165,6 @@
         self._negxplus1_cuda(TensorProto.FLOAT16)
 
     def _addmul_shared_input_cuda(self, itype, op_type, shapea=(3, 2, 3), shapeb=(3, 2, 3), shapec=(3, 2, 3)):
-<<<<<<< HEAD
-        from ai.onnx.contrib import get_ort_ext_libs
-
-=======
->>>>>>> 79f3b048
         model1 = helper.make_model(
             helper.make_graph(
                 [
@@ -279,7 +274,62 @@
             shapec=(3, 2, 3),
         )
 
-<<<<<<< HEAD
+    def _transpose_cast_cuda(self, itype):
+        dtype = np.float32 if itype == TensorProto.FLOAT else np.float16
+        itype2 = TensorProto.FLOAT if itype == TensorProto.FLOAT16 else TensorProto.FLOAT16
+        model1 = helper.make_model(
+            helper.make_graph(
+                [
+                    helper.make_node("Transpose", ["X"], ["t"], perm=[1, 0]),
+                    helper.make_node("Cast", ["t"], ["Y"], to=itype2),
+                ],
+                "nd",
+                [helper.make_tensor_value_info("X", itype, [None, None])],
+                [helper.make_tensor_value_info("Y", itype2, [None, None])],
+            ),
+            opset_imports=[helper.make_opsetid("", 18)],
+            ir_version=9,
+        )
+
+        model2 = helper.make_model(
+            helper.make_graph(
+                [
+                    helper.make_node(
+                        ("Transpose2DCastFP16" if itype2 == TensorProto.FLOAT16 else "Transpose2DCastFP32"),
+                        ["X"],
+                        ["Y"],
+                        domain="ai.onnx.contrib",
+                    )
+                ],
+                "nd",
+                [helper.make_tensor_value_info("X", itype, [None, None])],
+                [helper.make_tensor_value_info("Y", itype2, [None, None])],
+            ),
+            opset_imports=[
+                helper.make_opsetid("", 18),
+                helper.make_opsetid("ai.onnx.contrib", 1),
+            ],
+            ir_version=9,
+        )
+
+        dtype = np.float32 if itype == TensorProto.FLOAT else np.float16
+        x = (np.arange(32 * 32 * 3) + 1).reshape((32, 32 * 3)).astype(dtype)
+
+        feeds1 = dict(X=x)
+        ref = ReferenceEvaluator(model1, new_ops=[Transpose2DCastFP16, Transpose2DCastFP32])
+        expected = ref.run(None, feeds1)[0]
+
+        opts = _ort.SessionOptions()
+        opts.register_custom_ops_library(_get_library_path())
+        sess = _ort.InferenceSession(model2.SerializeToString(), opts, providers=["CUDAExecutionProvider"])
+        got = sess.run(None, feeds1)[0]
+        assert_almost_equal(expected, got, decimal=5)
+
+    @unittest.skipIf(not has_cuda(), reason="cuda not available")
+    def test_transpose_cast_cuda(self):
+        self._transpose_cast_cuda(TensorProto.FLOAT)
+        self._transpose_cast_cuda(TensorProto.FLOAT16)
+
     def _replace_zero_cuda(self, itype):
         dtype = np.float32 if itype == TensorProto.FLOAT else np.float16
         model1 = helper.make_model(
@@ -295,20 +345,6 @@
                     numpy_helper.from_array(np.array([0], dtype=dtype), name="zero"),
                     numpy_helper.from_array(np.array([1.67], dtype=dtype), name="cst"),
                 ],
-=======
-    def _transpose_cast_cuda(self, itype):
-        dtype = np.float32 if itype == TensorProto.FLOAT else np.float16
-        itype2 = TensorProto.FLOAT if itype == TensorProto.FLOAT16 else TensorProto.FLOAT16
-        model1 = helper.make_model(
-            helper.make_graph(
-                [
-                    helper.make_node("Transpose", ["X"], ["t"], perm=[1, 0]),
-                    helper.make_node("Cast", ["t"], ["Y"], to=itype2),
-                ],
-                "nd",
-                [helper.make_tensor_value_info("X", itype, [None, None])],
-                [helper.make_tensor_value_info("Y", itype2, [None, None])],
->>>>>>> 79f3b048
             ),
             opset_imports=[helper.make_opsetid("", 18)],
             ir_version=9,
@@ -318,27 +354,16 @@
             helper.make_graph(
                 [
                     helper.make_node(
-<<<<<<< HEAD
                         "ReplaceZero",
                         ["X"],
                         ["Y"],
                         by=1.67,
-=======
-                        ("Transpose2DCastFP16" if itype2 == TensorProto.FLOAT16 else "Transpose2DCastFP32"),
-                        ["X"],
-                        ["Y"],
->>>>>>> 79f3b048
                         domain="ai.onnx.contrib",
                     )
                 ],
                 "nd",
-<<<<<<< HEAD
                 [helper.make_tensor_value_info("X", itype, [None, None, None])],
                 [helper.make_tensor_value_info("Y", itype, [None, None, None])],
-=======
-                [helper.make_tensor_value_info("X", itype, [None, None])],
-                [helper.make_tensor_value_info("Y", itype2, [None, None])],
->>>>>>> 79f3b048
             ),
             opset_imports=[
                 helper.make_opsetid("", 18),
@@ -348,38 +373,22 @@
         )
 
         dtype = np.float32 if itype == TensorProto.FLOAT else np.float16
-<<<<<<< HEAD
         x = (np.arange(18) - 4).reshape((3, 2, 3)).astype(dtype)
 
         feeds1 = dict(X=x)
         ref = ReferenceEvaluator(model1)
-=======
-        x = (np.arange(32 * 32 * 3) + 1).reshape((32, 32 * 3)).astype(dtype)
-
-        feeds1 = dict(X=x)
-        ref = ReferenceEvaluator(model1, new_ops=[Transpose2DCastFP16, Transpose2DCastFP32])
->>>>>>> 79f3b048
         expected = ref.run(None, feeds1)[0]
 
         opts = _ort.SessionOptions()
         opts.register_custom_ops_library(_get_library_path())
         sess = _ort.InferenceSession(model2.SerializeToString(), opts, providers=["CUDAExecutionProvider"])
         got = sess.run(None, feeds1)[0]
-<<<<<<< HEAD
         assert_allclose(expected, got, atol=1e-5)
 
     @unittest.skipIf(not has_cuda(), reason="cuda not available")
     def test_replace_zero_cuda(self):
         self._replace_zero_cuda(TensorProto.FLOAT)
         self._replace_zero_cuda(TensorProto.FLOAT16)
-=======
-        assert_almost_equal(expected, got, decimal=5)
-
-    @unittest.skipIf(not has_cuda(), reason="cuda not available")
-    def test_transpose_cast_cuda(self):
-        self._transpose_cast_cuda(TensorProto.FLOAT)
-        self._transpose_cast_cuda(TensorProto.FLOAT16)
->>>>>>> 79f3b048
 
 
 if __name__ == "__main__":
