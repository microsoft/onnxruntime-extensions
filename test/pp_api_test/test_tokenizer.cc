﻿// Copyright (c) Microsoft Corporation. All rights reserved.
// Licensed under the MIT License.

#include <filesystem>
#include <locale>
#include "gtest/gtest.h"

#include "c_only_test.h"
#include "ortx_cpp_helper.h"
#include "shared/api/tokenizer_impl.h"

static void DumpTokenIds(const std::vector<std::vector<extTokenId_t>>& token_ids) {
#ifdef _DEBUG
  for (const auto& tokens : token_ids) {
    for (const auto& token : tokens) {
      std::cout << token << " ";
    }

    std::cout << std::endl;
  }

  std::cout << std::endl;
#endif
}

TEST(CApiTest, ApiTest) {
  int ver = OrtxGetAPIVersion();
  EXPECT_GT(ver, 0);
  OrtxTokenizer* tokenizer = NULL;
  extError_t err = OrtxCreateTokenizer(&tokenizer, "data/llama2");
  EXPECT_EQ(err, kOrtxOK);

  const char* input = "This is a test";
  char* decoded_text = NULL;
  err = tokenize_text(tokenizer, input, &decoded_text);
  EXPECT_EQ(err, kOrtxOK);
  EXPECT_STREQ(decoded_text, input);
  free(decoded_text);
}

TEST(CApiTest, StreamApiTest) {
  OrtxTokenizer* tokenizer = NULL;
  extError_t err = OrtxCreate(kOrtxKindTokenizer, &tokenizer, "data/llama2");
  EXPECT_EQ(err, kOrtxOK);

  OrtxDetokenizerCache* detok_cache = NULL;
  err = OrtxCreate(kOrtxKindDetokenizerCache, &detok_cache);
  EXPECT_EQ(err, kOrtxOK);

  extTokenId_t token_ids[] = {1, 910, 338, 263, 1243, 322, 278, 1473, 697, 29889, 29871, 35};
  for (size_t i = 0; i < sizeof(token_ids) / sizeof(token_ids[0]); i++) {
    const char* token = NULL;
    err = OrtxDetokenizeCached(tokenizer, detok_cache, token_ids[i], &token);
    EXPECT_EQ(err, kOrtxOK);
#ifdef _DEBUG
    std::cout << token;
#endif
  }

#ifdef _DEBUG
  std::cout << std::endl;
#endif

  OrtxDisposeOnly(detok_cache);
  OrtxDispose(&tokenizer);
}

TEST(OrtxTokenizerTest, RegexTest) {
  std::u32string str = U"You'll enjoy the concert.";
  auto reg_splitter = std::make_unique<ort_extensions::bpe::PreTokenizerWithRegEx>();

  std::vector<std::u32string> res;
  std::vector<std::u32string> out_tokens = {U"You'll", U" enjoy", U" the", U" concert"};

  int64_t max_length = out_tokens.size();
  reg_splitter->Set(str.c_str());
  auto status = reg_splitter->Compile(R"([^\r\n\p{L}\p{N}]?[\p{Lu}\p{Lt}\p{Lm}\p{Lo}\p{M}]*[\p{Ll}\p{Lm}\p{Lo}\p{M}]+(?i:'s|'t|'re|'ve|'m|'ll|'d)?)");
  assert(status.IsOk());

  while (static_cast<int64_t>(res.size()) < max_length) {
    std::u32string_view tok = reg_splitter->GetNextToken();
    res.push_back(ustring(tok));
  }
  
  EXPECT_EQ(res, out_tokens);
}

TEST(OrtxTokenizerTest, ClipTokenizer) {
  auto tokenizer = std::make_unique<ort_extensions::TokenizerImpl>();
  auto status = tokenizer->Load("data/tokenizer/clip");
  if (!status.IsOk()) {
    std::cout << status.ToString() << std::endl;
    tokenizer.reset();
  }

  // validate tokenizer is not null
  ASSERT_NE(tokenizer.get(), nullptr) << "Tokenizer is null, stopping the test.";

  std::vector<std::string_view> input = {"this is a test .", "the second one"};

  std::vector<std::vector<extTokenId_t>> token_ids;
  status = tokenizer->Tokenize(input, token_ids);
  EXPECT_TRUE(status.IsOk());
  EXPECT_EQ(token_ids.size(), 2);
  EXPECT_EQ(token_ids[0].size(), 7);
  EXPECT_EQ(token_ids[1].size(), 5);

  std::vector<std::string> out_text;
  std::vector<ort_extensions::span<extTokenId_t const>> token_ids_span = {token_ids[0], token_ids[1]};
  status = tokenizer->Detokenize(token_ids_span, out_text);
  EXPECT_TRUE(status.IsOk());
  EXPECT_EQ(out_text[0], input[0]);
}

TEST(OrtxTokenizerTest, Phi3_Small_Hf_Tokenizer) {
  auto tokenizer = std::make_unique<ort_extensions::TokenizerImpl>();
  auto status = tokenizer->Load("data/tokenizer/phi-3-small-cvt");
  if (!status.IsOk()) {
    std::cout << status.ToString() << std::endl;
    tokenizer.reset();
  }

  // validate tokenizer is not null
  ASSERT_NE(tokenizer.get(), nullptr) << "Tokenizer is null, stopping the test.";

  std::vector<extTokenId_t> EXPECTED_IDS_0 = {2028, 374, 264, 1296, 13};
  std::vector<std::string_view> input = {"This is a test.", "Ich liebe München",
                                         "I like walking my cute dog\n and\x17 then",
                                         "Hey<|endoftext|>. \t\t \n\nyou  é  @#😈  🤗!       , 1234 15 5,61"};
  std::vector<std::vector<extTokenId_t>> token_ids;
  status = tokenizer->Tokenize(input, token_ids);
  EXPECT_TRUE(status.IsOk());
  DumpTokenIds(token_ids);

  EXPECT_EQ(token_ids.size(), input.size());
  EXPECT_EQ(token_ids[0], EXPECTED_IDS_0);

  std::vector<std::string> out_text;
  std::vector<ort_extensions::span<extTokenId_t const>> token_ids_span = {token_ids[0], token_ids[1]};
  status = tokenizer->Detokenize(token_ids_span, out_text);
  EXPECT_TRUE(status.IsOk());
  EXPECT_EQ(out_text[0], input[0]);
}

TEST(OrtxTokenizerTest, Phi3_Small_Tokenizer) {
  auto tokenizer = std::make_unique<ort_extensions::TokenizerImpl>();
  auto status = tokenizer->Load("data/tokenizer/phi-3-small");
  if (!status.IsOk()) {
    std::cout << status.ToString() << std::endl;
    tokenizer.reset();
  }

  // validate tokenizer is not null
  ASSERT_NE(tokenizer.get(), nullptr) << "Tokenizer is null, stopping the test.";

  std::vector<extTokenId_t> EXPECTED_IDS_0 = {2028, 374, 264, 1296, 13};
  std::vector<std::string_view> input = {
      "This is a test.",
      "the second one",
      "I like walking my cute dog\n and\x17 then", 
      // "Hey<|endoftext|>. \t\t \n\nyou  é  @#😈  🤗!       , 1234 15 5,61"};
      "I like walking my cute dog\n and\x17 then 生活的真谛是 \t\t\t\t \n\n61" };
  std::vector<std::vector<extTokenId_t>>
      token_ids;
  status = tokenizer->Tokenize(input, token_ids);
  EXPECT_TRUE(status.IsOk());
  DumpTokenIds(token_ids);

  EXPECT_EQ(token_ids.size(), input.size());
  EXPECT_EQ(token_ids[0], EXPECTED_IDS_0);
}

TEST(OrtxTokenizerTest, GemmaTokenizer) {
  auto tokenizer = std::make_unique<ort_extensions::TokenizerImpl>();
  auto status = tokenizer->Load("data/gemma");
  if (!status.IsOk()) {
    std::cout << status.ToString() << std::endl;
    tokenizer.reset();
  }

  ASSERT_NE(tokenizer.get(), nullptr) << "Tokenizer is null, stopping the test.";

  std::vector<std::string_view> input = {"I like walking my cute dog\n and\x17 then", "生活的真谛是", "\t\t\t\t \n\n61",
                                         "Hey<eos>. \t\t \n\nyou  é  @#😈  🤗!       , 1234 15 5,61"};
  std::vector<extTokenId_t> EXPECTED_IDS_0 = {2, 235285, 1154, 10350, 970, 9786, 5929, 108, 578, 240, 1492};
  std::vector<extTokenId_t> EXPECTED_IDS_1 = {2, 122182, 235710, 245467, 235427};
  std::vector<extTokenId_t> EXPECTED_IDS_2 = {2, 255971, 235248, 109, 235318, 235274};
  std::vector<extTokenId_t> EXPECTED_IDS_3 = {2,      6750,   1,      235265, 235248, 255969, 235248, 109,
                                              4747,   139,    235335, 139,    216311, 241316, 139,    239880,
                                              235341, 144,    235269, 235248, 235274, 235284, 235304, 235310,
                                              235248, 235274, 235308, 235248, 235308, 235269, 235318, 235274};

  std::vector<std::vector<extTokenId_t>> token_ids;
  status = tokenizer->Tokenize(input, token_ids);
  EXPECT_TRUE(status.IsOk());
  EXPECT_EQ(token_ids.size(), input.size());
  DumpTokenIds(token_ids);
  EXPECT_EQ(token_ids[0], EXPECTED_IDS_0);
  EXPECT_EQ(token_ids[1], EXPECTED_IDS_1);
  EXPECT_EQ(token_ids[2], EXPECTED_IDS_2);
  EXPECT_EQ(token_ids[3], EXPECTED_IDS_3);

  std::vector<std::string> out_text;
  std::vector<ort_extensions::span<extTokenId_t const>> token_ids_span = {EXPECTED_IDS_0, EXPECTED_IDS_1,
                                                                          EXPECTED_IDS_2, EXPECTED_IDS_3};
  status = tokenizer->Detokenize(token_ids_span, out_text);
  EXPECT_TRUE(status.IsOk());
  // std::cout << out_text[0] << std::endl;
  // std::cout << out_text[1] << std::endl;
  // std::cout << out_text[2] << std::endl;
  EXPECT_EQ(out_text[0], input[0]);
  EXPECT_EQ(out_text[1], input[1]);
}

TEST(OrtxTokenizerTest, Phi3Tokenizer) {
  auto tokenizer = std::make_unique<ort_extensions::TokenizerImpl>();
  auto status = tokenizer->Load("data/phi-3");
  if (!status.IsOk()) {
    std::cout << status.ToString() << std::endl;
    tokenizer.reset();
  }

  ASSERT_NE(tokenizer.get(), nullptr) << "Tokenizer is null, stopping the test.";

  std::vector<std::string_view> input = {
      "分析",
      " こんにちは",  // an extra space at the beginning
      "<|user|>\nこんにちは。データ分析するにはなにをすればいい？<|end|><|assistant|>"};
  std::vector<extTokenId_t> EXPECTED_IDS_0 = {1, 29871, 30748, 233, 161, 147};
  std::vector<extTokenId_t> EXPECTED_IDS_1 = {1, 259, 30589, 30389, 30353, 30644, 30449};
  std::vector<extTokenId_t> EXPECTED_IDS_2 = {
      1, 32010, 29871, 13, 30589, 30389, 30353, 30644, 30449, 30267, 30597, 30185, 30369, 30748, 233,   161,  147,
      30427, 30332, 30353, 30449, 30371, 30353, 30396, 30427, 30553, 31254, 30298, 30298, 30882, 32007, 32001};

  std::vector<std::vector<extTokenId_t>> token_ids;
  status = tokenizer->Tokenize(input, token_ids);
  EXPECT_TRUE(status.IsOk());
  EXPECT_EQ(token_ids.size(), input.size());
  DumpTokenIds(token_ids);
  EXPECT_EQ(token_ids[0], EXPECTED_IDS_0);
  EXPECT_EQ(token_ids[1], EXPECTED_IDS_1);
  EXPECT_EQ(token_ids[2], EXPECTED_IDS_2);

  std::vector<std::string> out_text;
  std::vector<ort_extensions::span<extTokenId_t const>> token_ids_span = {EXPECTED_IDS_0, EXPECTED_IDS_1};
  status = tokenizer->Detokenize(token_ids_span, out_text);
  EXPECT_TRUE(status.IsOk());
  EXPECT_EQ(out_text[0], input[0]);
  EXPECT_EQ(out_text[1], input[1]);
}

static const char* kPromptText = R"(```python
def print_prime(n):
   """
   Print all primes between 1 and n
   """
   primes = []
   for num in range(2, n+1):
       is_prime = True
       for i in range(2, int(math.sqrt(num))+1):
           if num % i == 0:
               is_prime = False
               break
       if is_prime:
           primes.append(num)
   print(primes)''')";

TEST(OrtxTokenizerTest, CodeGenTokenizer) {
  auto tokenizer = std::make_unique<ort_extensions::TokenizerImpl>();
  auto status = tokenizer->Load("data/phi-2");
  if (!status.IsOk()) {
    std::cout << status.ToString() << std::endl;
    tokenizer.reset();
  }

  // validate tokenizer is not null
  ASSERT_NE(tokenizer.get(), nullptr) << "Tokenizer is null, stopping the test.";

  const char* prompt_text = kPromptText;

  std::vector<std::string_view> input = {prompt_text};
  std::vector<std::vector<extTokenId_t>> token_ids;
  status = tokenizer->Tokenize(input, token_ids);
  EXPECT_TRUE(status.IsOk());
  EXPECT_EQ(token_ids.size(), 1);

  std::vector<std::string> out_text;
  std::vector<ort_extensions::span<extTokenId_t const>> token_ids_span = {token_ids[0]};
  status = tokenizer->Detokenize(token_ids_span, out_text);
  EXPECT_TRUE(status.IsOk());
  //  std::cout << out_text[0] << std::endl;
  EXPECT_EQ(out_text[0], input[0]);

  // 252 and the following ids cannot be decoded as a valid utf-8 string
  std::vector<extTokenId_t> invalid_token_ids_span = {14675, 8466, 705, 252, 538, 5374, 82, 329, 4554};
  std::vector<std::string> out_text1;
  status = tokenizer->Detokenize({ort_extensions::span<const extTokenId_t>(invalid_token_ids_span)}, out_text1);
  EXPECT_TRUE(status.IsOk());
  EXPECT_EQ(out_text1.size(), 1);
  std::string out_text_ref = out_text1.back();
  // std::cout << out_text_ref << std::endl;
  EXPECT_EQ(out_text_ref.substr(out_text_ref.length() - 3, 3), "\ufffd");
}

TEST(OrtxTokenizerStreamTest, CodeGenTokenizer) {
  auto tokenizer = std::make_unique<ort_extensions::TokenizerImpl>();
  auto status = tokenizer->Load("data/phi-2");
  if (!status.IsOk()) {
    std::cout << status.ToString() << std::endl;
    tokenizer.reset();
  }

  // validate tokenizer is not null
  ASSERT_NE(tokenizer.get(), nullptr) << "Tokenizer is null, stopping the test.";

  const char* prompt_text = kPromptText;

  std::vector<std::string_view> input = {prompt_text};
  std::vector<std::vector<extTokenId_t>> token_ids;
  status = tokenizer->Tokenize(input, token_ids);
  EXPECT_TRUE(status.IsOk());
  EXPECT_EQ(token_ids.size(), 1);

  std::string text;
  std::unique_ptr<ort_extensions::TokenizerDecodingState> decoder_cache;
  // token_ids[0].insert(token_ids[0].begin() + 2, 607);  // <0x20>
  token_ids[0] = {564, 921, 765, 2130, 588, 262, 6123, 447, 251, 2130, 588, 262};
  for (const auto& token_id : token_ids[0]) {
    std::string token;
    status = tokenizer->Id2Token(token_id, token, decoder_cache);
    EXPECT_TRUE(status.IsOk());
    // std::cout << token;
    text.append(token);
  }

  // EXPECT_EQ(text, input[0]);
}

TEST(OrtxTokenizerStreamTest, Llama2Tokenizer) {
  // test the llama2 tokenizer with BPE class, instead of sentencepiece wrapper.
  auto tokenizer = std::make_unique<ort_extensions::TokenizerImpl>();
  auto status = tokenizer->Load("data/llama2");
  if (!status.IsOk()) {
    std::cout << status.ToString() << std::endl;
    tokenizer.reset();
  }

  // validate tokenizer is not null
  ASSERT_NE(tokenizer.get(), nullptr) << "Tokenizer is null, stopping the test.";

  std::vector<std::string_view> input = {"This is a test and the second one is in German. Ich liebe München!"};
  std::vector<std::vector<extTokenId_t>> token_ids;
  status = tokenizer->Tokenize(input, token_ids);
  EXPECT_TRUE(status.IsOk());
  // Add an extra byte token for decoding tests
  token_ids[0].push_back(35);  // <0x20>
  DumpTokenIds(token_ids);

  std::string text;
  std::unique_ptr<ort_extensions::TokenizerDecodingState> decoder_cache;
  // std::cout << "\"";
  for (const auto& token_id : token_ids[0]) {
    std::string token;
    auto status = tokenizer->Id2Token(token_id, token, decoder_cache);
    EXPECT_TRUE(status.IsOk());
    // std::cout << token;
    text.append(token);
  }

  // std::cout << "\"" << std::endl;
  EXPECT_EQ(std::string(text), std::string(input[0]) + " ");  // from the extra byte token */
}

TEST(OrtxTokenizerStreamTest, Phi3Tokenizer) {
  // test the llama2 tokenizer with BPE class, instead of sentencepiece wrapper.
  auto tokenizer = std::make_unique<ort_extensions::TokenizerImpl>();
  auto status = tokenizer->Load("data/phi-3");
  if (!status.IsOk()) {
    std::cout << status.ToString() << std::endl;
    tokenizer.reset();
  }

  // validate tokenizer is not null
  ASSERT_NE(tokenizer.get(), nullptr) << "Tokenizer is null, stopping the test.";

  std::vector<std::string_view> input = {
      R"(こんにちは。データ分析にはいくつかのステップがあります。まずは目的を明確にします。次に、データを収集し、クリーニングを行います。)"
      R"(その後、データを構造化し、その後、データを分析します。これらのステップを実行することで、データを有意的に分析することができます。)"};
  std::vector<std::vector<extTokenId_t>> token_ids;
  status = tokenizer->Tokenize(input, token_ids);
  EXPECT_TRUE(status.IsOk());
  // Add an extra byte token for decoding tests
  token_ids[0].push_back(35);  // <0x20>
  DumpTokenIds(token_ids);

  std::string text;
  std::unique_ptr<ort_extensions::TokenizerDecodingState> decoder_cache;
  // std::cout << "\"";
  for (const auto& token_id : token_ids[0]) {
    std::string token;
    auto status = tokenizer->Id2Token(token_id, token, decoder_cache);
    EXPECT_TRUE(status.IsOk());
    // std::cout << token;
    text.append(token);
  }

  // std::cout << "\"" << std::endl;
  EXPECT_EQ(std::string(text), std::string(input[0]) + " ");  // from the extra byte token */
}

using namespace ort_extensions;

TEST(OrtxTokenizerTest, WhisperTokenizer) {
  // test the llama2 tokenizer with BPE class, instead of sentencepiece wrapper.
  OrtxObjectPtr<OrtxTokenizer> tokenizer(OrtxCreateTokenizer, "data/tokenizer/whisper.tiny");
  ASSERT_EQ(tokenizer.Code(), kOrtxOK) << "Failed to create tokenizer, stopping the test.";

  OrtxObjectPtr<OrtxTokenId2DArray> prompt_ids;

  extError_t err = OrtxGetDecoderPromptIds(tokenizer.get(), 1, "en", "transcribe", 1, prompt_ids.ToBeAssigned());
  EXPECT_EQ(err, kOrtxOK);

  size_t length = 0;
  const extTokenId_t* token_ids = NULL;
  OrtxTokenId2DArrayGetItem(prompt_ids.get(), 0, &token_ids, &length);
  std::vector<extTokenId_t> ids(token_ids, token_ids + length);

  EXPECT_EQ(ids, std::vector<extTokenId_t>({50259, 50358, 50363}));

  extTokenId_t sot_id{};
  err = OrtxConvertTokenToId(tokenizer.get(), "<|startoftranscript|>", &sot_id);
  EXPECT_EQ(err, kOrtxOK);
  EXPECT_EQ(sot_id, 50258);
}

TEST(OrtxTokenizerTest, SpmUgmTokenizer) {
  // test the llama2 tokenizer with BPE class, instead of sentencepiece wrapper.
  OrtxObjectPtr<OrtxTokenizer> tokenizer(OrtxCreateTokenizer, "data/tokenizer/fairseq/xlm-roberta-base");
  ASSERT_EQ(tokenizer.Code(), kOrtxOK) << "Failed to create tokenizer, stopping the test.";

  const char* input[] = {"I like walking my cute dog\n and\x17 then, 生活的真谛是  \t\t\t\t \n\n61"};
  OrtxObjectPtr<OrtxTokenId2DArray> token_ids;
  OrtxTokenize(tokenizer.get(), input, 1, token_ids.ToBeAssigned());
  EXPECT_EQ(token_ids.Code(), kOrtxOK);

  size_t length = 0;
  const extTokenId_t* ids = nullptr;
  OrtxTokenId2DArrayGetItem(token_ids.get(), 0, &ids, &length);
  std::vector<extTokenId_t> ids_vec(ids, ids + length);

  // expected ids was generated using the following command:
  // AutoTokenizer.from_pretrained("FacebookAI/xlm-roberta-base")
  EXPECT_EQ(ids_vec, std::vector<extTokenId_t>({
    0, 87, 1884, 122395, 759, 99942, 10269, 136, 7068, 4, 6, 62668, 5364, 245875, 354, 11716, 2}));

  OrtxObjectPtr<OrtxStringArray> decoded_text;
  OrtxDetokenize(tokenizer.get(), token_ids.get(), decoded_text.ToBeAssigned());
  EXPECT_EQ(decoded_text.Code(), kOrtxOK);

  const char* text = nullptr;
  OrtxStringArrayGetItem(decoded_text.get(), 0, &text);
  // because the tokenization remove the character from the string, the decoded text is not the same as the input text.
  std::string filtered_text(input[0]);
  filtered_text.erase(
      std::remove_if(filtered_text.begin(), filtered_text.end(), [](unsigned char chr) { return chr < 0x20; }),
      filtered_text.end());
  // remove the consecutive spaces
  filtered_text.erase(std::unique(filtered_text.begin(), filtered_text.end(),
                                  [](char lhs, char rhs) { return lhs == ' ' && rhs == ' '; }),
                      filtered_text.end());

  EXPECT_STREQ(filtered_text.c_str(), text);
}

static std::string ReadFile(const std::string& filepath) {
  std::ifstream file(filepath.data(), std::ios::binary);
  if (!file.is_open()) {
    return "";
  }
  std::ostringstream ss;
  ss << file.rdbuf();
  return ss.str();
};

TEST(OrtxTokenizerTest, Phi3_Small_Tokenizer_Blob) {
  std::string config_blob = ReadFile("data/tokenizer/phi-3-small/tokenizer_config.json");
  ASSERT_FALSE(config_blob.empty()) << "Failed to read config blob file, stopping the test.";

  std::string raw_model_blob = ReadFile("data/tokenizer/phi-3-small/cl100k_base.tiktoken");
  ASSERT_FALSE(raw_model_blob.empty()) << "Failed to read raw model blob file, stopping the test.";

  std::string module_blob = ReadFile("data/tokenizer/phi-3-small/tokenizer_module.json");
  ASSERT_FALSE(module_blob.empty()) << "Failed to read module blob file, stopping the test.";

  struct OrtxTokenizerBlob blobs(config_blob, "", module_blob, raw_model_blob);

  OrtxObjectPtr<OrtxTokenizer> tokenizer(OrtxCreateTokenizerFromBlob, &blobs);
  ASSERT_EQ(tokenizer.Code(), kOrtxOK) << "Failed to create tokenizer, stopping the test.";

  // validate tokenizer is not null
  ASSERT_NE(tokenizer.get(), nullptr) << "Tokenizer is null, stopping the test.";

  std::vector<extTokenId_t> EXPECTED_IDS_0 = {2028, 374, 264, 1296, 13};
  const char* input[] = {"This is a test.",
                         "the second one",
                         "I like walking my cute dog\n and\x17 then",
                         // "Hey<|endoftext|>. \t\t \n\nyou  é  @#😈  🤗!       , 1234 15 5,61"};
                         "I like walking my cute dog\n and\x17 then 生活的真谛是 \t\t\t\t \n\n61" };


  OrtxObjectPtr<OrtxTokenId2DArray> token_ids;
  OrtxTokenize(tokenizer.get(), input, 4, token_ids.ToBeAssigned());
  EXPECT_EQ(token_ids.Code(), kOrtxOK);

  size_t length = 0;
  const extTokenId_t* ids = nullptr;
  OrtxTokenId2DArrayGetItem(token_ids.get(), 0, &ids, &length);
  std::vector<extTokenId_t> ids_vec(ids, ids + length);
  EXPECT_EQ(ids_vec, EXPECTED_IDS_0);
}

TEST(OrtxTokenizerTest, Phi3TokenizerBlob) {
  std::string config_blob = ReadFile("data/phi-3/tokenizer_config.json");
  ASSERT_FALSE(config_blob.empty()) << "Failed to read config blob file, stopping the test.";

  std::string vocab_blob = ReadFile("data/phi-3/tokenizer.json");
  ASSERT_FALSE(vocab_blob.empty()) << "Failed to read vocab blob file, stopping the test.";

  struct OrtxTokenizerBlob blob(config_blob, vocab_blob, "", "");

  OrtxObjectPtr<OrtxTokenizer> tokenizer(OrtxCreateTokenizerFromBlob, &blob);
  ASSERT_EQ(tokenizer.Code(), kOrtxOK) << "Failed to create tokenizer, stopping the test.";

  // validate tokenizer is not null
  ASSERT_NE(tokenizer.get(), nullptr) << "Tokenizer is null, stopping the test.";

  const char* input[] = {"I like walking my cute dog\n and\x17 then, 生活的真谛是  \t\t\t\t \n\n61"};
  OrtxObjectPtr<OrtxTokenId2DArray> token_ids;
  OrtxTokenize(tokenizer.get(), input, 1, token_ids.ToBeAssigned());
  EXPECT_EQ(token_ids.Code(), kOrtxOK);

  size_t length = 0;
  const extTokenId_t* ids = nullptr;
  OrtxTokenId2DArrayGetItem(token_ids.get(), 0, &ids, &length);
  std::vector<extTokenId_t> ids_vec(ids, ids + length);

  // expected ids was generated using the following command:
  // AutoTokenizer.from_pretrained("FacebookAI/xlm-roberta-base")
  EXPECT_EQ(ids_vec,
            std::vector<extTokenId_t>({1,   306,   763,   22049, 590,   274,   1082,  11203, 13,    322,  26,
                                       769, 29892, 29871, 30486, 31704, 30210, 30848, 235,   179,   158,  30392,
                                       259, 12,    12,    12,    12,    29871, 13,    13,    29953, 29896}));
}

TEST(OrtxTokenizerTest, T5Tokenizer) {
  OrtxObjectPtr<OrtxTokenizer> tokenizer(OrtxCreateTokenizer, "data/tokenizer/t5-small");
  ASSERT_EQ(tokenizer.Code(), kOrtxOK) << "Failed to create tokenizer, stopping the test.";

  const char* input[] = {"I <extra_id_0> like walking my cute dog\n and\x17 then, 生活的真谛是  \t\t\t\t \n\n61"};
  OrtxObjectPtr<OrtxTokenId2DArray> token_ids;
  OrtxTokenize(tokenizer.get(), input, 1, token_ids.ToBeAssigned());
  ASSERT_EQ(token_ids.Code(), kOrtxOK);

  size_t length = 0;
  const extTokenId_t* ids = nullptr;
  OrtxTokenId2DArrayGetItem(token_ids.get(), 0, &ids, &length);
  std::vector<extTokenId_t> ids_vec(ids, ids + length);

  // AutoTokenizer.from_pretrained("google-t5/t5-small")
  EXPECT_EQ(ids_vec, std::vector<extTokenId_t>({
    27, 3, 32099, 114, 3214, 82, 5295, 1782, 11, 258, 6, 3, 2, 3, 4241, 1}));
}

TEST(OrtxTokenizerTest, ChatGLMTokenizer) {
  OrtxObjectPtr<OrtxTokenizer> tokenizer(OrtxCreateTokenizer, "data/tokenizer/THUDM/chatglm-6b");
  ASSERT_EQ(tokenizer.Code(), kOrtxOK) << "Failed to create tokenizer, stopping the test.";

  const char* input[] = {"I like walking my cute dog\n and\x17 then, 生活的真谛是  \t\t\t\t \n\n61"};
  OrtxObjectPtr<OrtxTokenId2DArray> token_ids;
  OrtxTokenize(tokenizer.get(), input, 1, token_ids.ToBeAssigned());
  ASSERT_EQ(token_ids.Code(), kOrtxOK);

  size_t length = 0;
  const extTokenId_t* ids = nullptr;
  OrtxTokenId2DArrayGetItem(token_ids.get(), 0, &ids, &length);
  std::vector<extTokenId_t> ids_vec(ids, ids + length);

  // AutoTokenizer.from_pretrained("data/tokenizer/THUDM/chatglm-6b", trust_remote_code=True)
  EXPECT_EQ(ids_vec, std::vector<extTokenId_t>({
    115, 176, 3867, 162, 9251, 2829, 4, 102, 220, 6, 5, 63977, 91446,
    63829, 130009, 130008, 130008, 130008, 130008, 5, 4, 4, 21, 9, 130001, 130004}));
}

TEST(OrtxTokenizerTest, AddedTokensTest) {
  auto tokenizer = std::make_unique<ort_extensions::TokenizerImpl>();
  auto status = tokenizer->Load("data/added-tokens");
  if (!status.IsOk()) {
    std::cout << status.ToString() << std::endl;
    tokenizer.reset();
  }

  ASSERT_NE(tokenizer.get(), nullptr) << "Tokenizer is null, stopping the test.";

  std::vector<std::string_view> input = {"<|endoftext|><|assistant|><|placeholder1|>"};
  std::vector<extTokenId_t> EXPECTED_IDS_0 = {1, 32000, 32001, 32002};

  std::vector<std::vector<extTokenId_t>> token_ids;
  status = tokenizer->Tokenize(input, token_ids);
  EXPECT_TRUE(status.IsOk());
  EXPECT_EQ(token_ids.size(), input.size());
  DumpTokenIds(token_ids);
  EXPECT_EQ(token_ids[0], EXPECTED_IDS_0);
}

<<<<<<< HEAD
TEST(OrtxTokenizerTest, Llama2ChatTemplate) {
  OrtxObjectPtr<OrtxTokenizer> tokenizer(OrtxCreateTokenizer, "data/llama2");
  ASSERT_EQ(tokenizer.Code(), kOrtxOK) << "Failed to create tokenizer, stopping the test.";

  OrtxObjectPtr<OrtxStringArray> templated_text;
  auto err = OrtxApplyChatTemplate(
    tokenizer.get(), nullptr,
    "{\"role\": \"user\", \"content\": \"hello\"},", templated_text.ToBeAssigned(), true);

  ASSERT_EQ(err, kOrtxOK) << "Failed to apply chat template, stopping the test.";
  const char* text = nullptr;
  OrtxStringArrayGetItem(templated_text.get(), 0, &text);
  EXPECT_STREQ(text, "<s>[INST] hello [/INST]response</s>[INST] again [/INST]response</s>");
=======
TEST(OrtxTokenizerTest, ChatTemplate) {
  auto tokenizer = std::make_unique<ort_extensions::TokenizerImpl>();

  std::vector<std::unordered_map<std::string, std::string>> messages = {
    {{"role", "system"}, {"content", "You are a helpful assistant."}, {"tools", "Calculator"}},
    {{"role", "user"}, {"content", "How do I add two numbers?"}},
    {{"role", "assistant"}, {"content", "You can add numbers by using the '+' operator."}}
  };

  // From HuggingFace Python output for 'microsoft/Phi-4-multimodal-instruct'
  std::string expected_output = "<|system|>You are a helpful assistant.<|tool|>Calculator<|/tool|><|end|><|user|>How do I add two numbers?<|end|><|assistant|>You can add numbers by using the '+' operator.<|end|><|assistant|>";

  std::string output = "";

  // Note: since this is a Phi-4 test, we just use default values, otherwise please pass in the necessary parameters.
  tokenizer->InitializeChatParameters();

  auto status = tokenizer->ApplyChatTemplate("microsoft/Phi-4-multimodal-instruct", messages, output);

  if (!status.IsOk()) {
    std::cout << status.ToString() << std::endl;
  }

  ASSERT_EQ(output, expected_output);
>>>>>>> 04b55586
}<|MERGE_RESOLUTION|>--- conflicted
+++ resolved
@@ -612,7 +612,6 @@
   EXPECT_EQ(token_ids[0], EXPECTED_IDS_0);
 }
 
-<<<<<<< HEAD
 TEST(OrtxTokenizerTest, Llama2ChatTemplate) {
   OrtxObjectPtr<OrtxTokenizer> tokenizer(OrtxCreateTokenizer, "data/llama2");
   ASSERT_EQ(tokenizer.Code(), kOrtxOK) << "Failed to create tokenizer, stopping the test.";
@@ -626,7 +625,8 @@
   const char* text = nullptr;
   OrtxStringArrayGetItem(templated_text.get(), 0, &text);
   EXPECT_STREQ(text, "<s>[INST] hello [/INST]response</s>[INST] again [/INST]response</s>");
-=======
+}
+
 TEST(OrtxTokenizerTest, ChatTemplate) {
   auto tokenizer = std::make_unique<ort_extensions::TokenizerImpl>();
 
@@ -651,5 +651,4 @@
   }
 
   ASSERT_EQ(output, expected_output);
->>>>>>> 04b55586
 }