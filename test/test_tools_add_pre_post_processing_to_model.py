--- conflicted
+++ resolved
@@ -11,11 +11,7 @@
 
 from PIL import Image
 from pathlib import Path
-<<<<<<< HEAD
-
-=======
 from distutils.version import LooseVersion
->>>>>>> 91d75f46
 # NOTE: This assumes you have created an editable pip install for onnxruntime_extensions by running
 # `pip install -e .` from the repo root.
 from onnxruntime_extensions import get_library_path
@@ -175,15 +171,6 @@
         # expected output is result of running the model that was manually compared to output from the
         # original pytorch model using torchvision and PIL for pre/post processing. the difference currently is due
         # to ONNX Resize not supporting antialiasing.
-<<<<<<< HEAD
-        # TODO: When we update to an ORT version with ONNX opset 18 support and enable antialiasing in the Resize
-        # (update tools/pre_post_processing/utils.py to set PRE_POST_PROCESSING_ONNX_OPSET to 18) the expected output
-        # is in test_superresolution.expected.opset18.png.
-        expected_output_image_path = os.path.join(
-            test_data_dir, "test_superresolution.expected.png")
-
-        add_ppp.superresolution(Path(input_model), Path(output_model), "png")
-=======
         from packaging import version
         if version.parse(ort.__version__) >= version.parse("1.14.0"):
             onnx_opset = 18
@@ -193,7 +180,6 @@
             expected_output_image_path = os.path.join(test_data_dir, "test_superresolution.expected.png")
 
         add_ppp.superresolution(Path(input_model), Path(output_model), "png", onnx_opset)
->>>>>>> 91d75f46
 
         input_bytes = np.fromfile(input_image_path, dtype=np.uint8)
 
