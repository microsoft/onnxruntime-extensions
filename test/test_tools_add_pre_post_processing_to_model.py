--- conflicted
+++ resolved
@@ -495,14 +495,7 @@
         create_named_value = pre_post_processing.utils.create_named_value
 
         inputs = [create_named_value("box_and_score", onnx.TensorProto.FLOAT, ["num_boxes", length])]
-
-<<<<<<< HEAD
         pipeline = pre_post_processing.PrePostProcessor(inputs)
-=======
-        onnx_opset = 16
-        pipeline = pre_post_processing.PrePostProcessor(inputs, onnx_opset)
->>>>>>> 56b97823
-
         pipeline.add_post_processing([
             SplitOutBoxAndScore(num_classes=1),
             SelectBestBoundingBoxesByNMS(iou_threshold=iou_threshold, score_threshold=score_threshold,
@@ -517,17 +510,10 @@
                 _output = Identity(_input)
             }}
         """)
-<<<<<<< HEAD
+
         input_model = onnx.helper.make_model(graph_def, producer_name="onnx-1")
         input_model.opset_import.pop()
         input_model.opset_import.extend([onnx.helper.make_operatorsetid("", 16)])
-=======
-
-        onnx_import = onnx.helper.make_operatorsetid('', onnx_opset)
-        ir_version = onnx.helper.find_min_ir_version_for([onnx_import])
-        input_model = onnx.helper.make_model_gen_version(graph_def, opset_imports=[onnx_import], ir_version=ir_version)
->>>>>>> 56b97823
-
         new_model = pipeline.run(input_model)
         onnx.save_model(new_model, output_model)
 
