--- conflicted
+++ resolved
@@ -45,12 +45,7 @@
         'reversed', onnx_proto.TensorProto.FLOAT, [None, 2])
 
     graph = helper.make_graph(nodes, 'test0', [input0], [output0])
-<<<<<<< HEAD
-    model = helper.make_model(
-        graph, opset_imports=[helper.make_operatorsetid('ai.onnx.contrib', 1)], ir_version=7)
-=======
-    model = make_onnx_model(graph)
->>>>>>> 0c57e02e
+    model = make_onnx_model(graph)
     return model
 
 
@@ -67,12 +62,7 @@
         'customout', onnx_proto.TensorProto.DOUBLE, [None, None])
 
     graph = helper.make_graph(nodes, 'test0', [input0], [output0])
-<<<<<<< HEAD
-    model = helper.make_model(
-        graph, opset_imports=[helper.make_operatorsetid(domain, 1)], ir_version=7)
-=======
-    model = make_onnx_model(graph)
->>>>>>> 0c57e02e
+    model = make_onnx_model(graph)
     return model
 
 
@@ -92,12 +82,7 @@
         'pos', onnx_proto.TensorProto.FLOAT, [])
 
     graph = helper.make_graph(nodes, 'test0', [input0], [output1, output2])
-<<<<<<< HEAD
-    model = helper.make_model(
-        graph, opset_imports=[helper.make_operatorsetid(domain, 1)], ir_version=7)
-=======
-    model = make_onnx_model(graph)
->>>>>>> 0c57e02e
+    model = make_onnx_model(graph)
     return model
 
 
@@ -115,12 +100,7 @@
         'joined', onnx_proto.TensorProto.STRING, [None])
 
     graph = helper.make_graph(nodes, 'test0', [input0], [output0])
-<<<<<<< HEAD
-    model = helper.make_model(
-        graph, opset_imports=[helper.make_operatorsetid('ai.onnx.contrib', 1)], ir_version=7)
-=======
-    model = make_onnx_model(graph)
->>>>>>> 0c57e02e
+    model = make_onnx_model(graph)
     return model
 
 
