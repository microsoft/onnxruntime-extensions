// Copyright (c) Microsoft Corporation. All rights reserved.
// Licensed under the MIT License.

#include <vector>
#include <fstream>
#include <mutex>

#define NPY_NO_DEPRECATED_API NPY_1_7_API_VERSION
#define PY_ARRAY_UNIQUE_SYMBOL ocos_python_ARRAY_API
#include <numpy/arrayobject.h>

#include <pybind11/iostream.h>
#include <pybind11/pybind11.h>
#include <pybind11/stl.h>
#include <pybind11/functional.h>
#include <pybind11/numpy.h>
#include <thread>
#include "../utils.h"
#include "pykernel.h"
#include "../kernels/string_hash.hpp"

namespace py = pybind11;

static int to_numpy(ONNXTensorElementDataType dt) {
  switch (dt) {
    case ONNXTensorElementDataType::ONNX_TENSOR_ELEMENT_DATA_TYPE_FLOAT:
      return NPY_FLOAT;
    case ONNXTensorElementDataType::ONNX_TENSOR_ELEMENT_DATA_TYPE_UINT8:
      return NPY_UINT8;
    case ONNXTensorElementDataType::ONNX_TENSOR_ELEMENT_DATA_TYPE_INT8:
      return NPY_INT8;
    case ONNXTensorElementDataType::ONNX_TENSOR_ELEMENT_DATA_TYPE_UINT16:
      return NPY_UINT16;
    case ONNXTensorElementDataType::ONNX_TENSOR_ELEMENT_DATA_TYPE_INT16:
      return NPY_INT16;
    case ONNXTensorElementDataType::ONNX_TENSOR_ELEMENT_DATA_TYPE_INT32:
      return NPY_INT32;
    case ONNXTensorElementDataType::ONNX_TENSOR_ELEMENT_DATA_TYPE_INT64:
      return NPY_INT64;
    case ONNXTensorElementDataType::ONNX_TENSOR_ELEMENT_DATA_TYPE_BOOL:
      return NPY_BOOL;
    case ONNXTensorElementDataType::ONNX_TENSOR_ELEMENT_DATA_TYPE_FLOAT16:
      return NPY_FLOAT16;
    case ONNXTensorElementDataType::ONNX_TENSOR_ELEMENT_DATA_TYPE_DOUBLE:
      return NPY_DOUBLE;
    case ONNXTensorElementDataType::ONNX_TENSOR_ELEMENT_DATA_TYPE_UINT32:
      return NPY_UINT32;
    case ONNXTensorElementDataType::ONNX_TENSOR_ELEMENT_DATA_TYPE_UINT64:
      return NPY_UINT64;
    case ONNXTensorElementDataType::ONNX_TENSOR_ELEMENT_DATA_TYPE_COMPLEX64:
      return NPY_COMPLEX64;
    case ONNXTensorElementDataType::ONNX_TENSOR_ELEMENT_DATA_TYPE_COMPLEX128:
      return NPY_COMPLEX128;
    case ONNXTensorElementDataType::ONNX_TENSOR_ELEMENT_DATA_TYPE_STRING:
      return NPY_OBJECT;
    default:
      throw std::runtime_error("No corresponding Numpy data type/Tensor data Type.");
  }
}

static size_t element_size(ONNXTensorElementDataType dt) {
  switch (dt) {
    case ONNXTensorElementDataType::ONNX_TENSOR_ELEMENT_DATA_TYPE_FLOAT:
      return sizeof(float);
    case ONNXTensorElementDataType::ONNX_TENSOR_ELEMENT_DATA_TYPE_UINT8:
      return sizeof(uint8_t);
    case ONNXTensorElementDataType::ONNX_TENSOR_ELEMENT_DATA_TYPE_INT8:
      return sizeof(int8_t);
    case ONNXTensorElementDataType::ONNX_TENSOR_ELEMENT_DATA_TYPE_UINT16:
      return sizeof(uint16_t);
    case ONNXTensorElementDataType::ONNX_TENSOR_ELEMENT_DATA_TYPE_INT16:
      return sizeof(int16_t);
    case ONNXTensorElementDataType::ONNX_TENSOR_ELEMENT_DATA_TYPE_INT32:
      return sizeof(int32_t);
    case ONNXTensorElementDataType::ONNX_TENSOR_ELEMENT_DATA_TYPE_INT64:
      return sizeof(int64_t);
    case ONNXTensorElementDataType::ONNX_TENSOR_ELEMENT_DATA_TYPE_BOOL:
      return sizeof(bool);
    case ONNXTensorElementDataType::ONNX_TENSOR_ELEMENT_DATA_TYPE_FLOAT16:
      return sizeof(uint16_t);
    case ONNXTensorElementDataType::ONNX_TENSOR_ELEMENT_DATA_TYPE_DOUBLE:
      return sizeof(double);
    case ONNXTensorElementDataType::ONNX_TENSOR_ELEMENT_DATA_TYPE_UINT32:
      return sizeof(uint32_t);
    case ONNXTensorElementDataType::ONNX_TENSOR_ELEMENT_DATA_TYPE_UINT64:
      return sizeof(uint64_t);
    case ONNXTensorElementDataType::ONNX_TENSOR_ELEMENT_DATA_TYPE_COMPLEX64:
      return sizeof(_C_float_complex);
    case ONNXTensorElementDataType::ONNX_TENSOR_ELEMENT_DATA_TYPE_COMPLEX128:
      return sizeof(_C_double_complex);
    case ONNXTensorElementDataType::ONNX_TENSOR_ELEMENT_DATA_TYPE_STRING:
      return sizeof(std::string*);
    default:
      throw std::runtime_error("No corresponding Numpy data type/Tensor data Type.");
  }
}

static ONNXTensorElementDataType from_numpy(int dt) {
  switch (dt) {
    case NPY_FLOAT:
      return ONNXTensorElementDataType::ONNX_TENSOR_ELEMENT_DATA_TYPE_FLOAT;
    case NPY_UINT8:
      return ONNXTensorElementDataType::ONNX_TENSOR_ELEMENT_DATA_TYPE_UINT8;
    case NPY_INT8:
      return ONNXTensorElementDataType::ONNX_TENSOR_ELEMENT_DATA_TYPE_INT8;
    case NPY_UINT16:
      return ONNXTensorElementDataType::ONNX_TENSOR_ELEMENT_DATA_TYPE_UINT16;
    case NPY_INT16:
      return ONNXTensorElementDataType::ONNX_TENSOR_ELEMENT_DATA_TYPE_INT16;
    case NPY_INT32:
      return ONNXTensorElementDataType::ONNX_TENSOR_ELEMENT_DATA_TYPE_INT32;
    case NPY_INT64:
      return ONNXTensorElementDataType::ONNX_TENSOR_ELEMENT_DATA_TYPE_INT64;
    case NPY_BOOL:
      return ONNXTensorElementDataType::ONNX_TENSOR_ELEMENT_DATA_TYPE_BOOL;
    case NPY_FLOAT16:
      return ONNXTensorElementDataType::ONNX_TENSOR_ELEMENT_DATA_TYPE_FLOAT16;
    case NPY_DOUBLE:
      return ONNXTensorElementDataType::ONNX_TENSOR_ELEMENT_DATA_TYPE_DOUBLE;
    case NPY_UINT32:
      return ONNXTensorElementDataType::ONNX_TENSOR_ELEMENT_DATA_TYPE_UINT32;
    case NPY_UINT64:
      return ONNXTensorElementDataType::ONNX_TENSOR_ELEMENT_DATA_TYPE_UINT64;
    case NPY_COMPLEX64:
      return ONNXTensorElementDataType::ONNX_TENSOR_ELEMENT_DATA_TYPE_COMPLEX64;
    case NPY_COMPLEX128:
      return ONNXTensorElementDataType::ONNX_TENSOR_ELEMENT_DATA_TYPE_COMPLEX128;
    case NPY_OBJECT:
    case NPY_STRING:
      return ONNXTensorElementDataType::ONNX_TENSOR_ELEMENT_DATA_TYPE_STRING;
    default:
      throw std::runtime_error("No corresponding ONNX data type/Tensor data Type.");
  }
}

struct PyCustomOpDefImpl : public PyCustomOpDef {
  typedef std::vector<int64_t> shape_t;
  static int64_t calc_size_from_shape(const shape_t& sp) {
    size_t c = 1;
    for (auto it = sp.begin(); it != sp.end(); ++it) {
      c *= *it;
    }
    return c;
  }

  static py::object BuildPyObjFromTensor(const void* p, const shape_t& shape, ONNXTensorElementDataType dtype) {
    std::vector<npy_intp> npy_dims;
    for (auto n : shape) {
      npy_dims.push_back(n);
    }
    const int numpy_type = to_numpy(dtype);
    py::object obj = py::reinterpret_steal<py::object>(PyArray_SimpleNew(
        static_cast<int>(shape.size()), npy_dims.data(), numpy_type));
    void* out_ptr = static_cast<void*>(
        PyArray_DATA(reinterpret_cast<PyArrayObject*>(obj.ptr())));

    if (dtype == ONNXTensorElementDataType::ONNX_TENSOR_ELEMENT_DATA_TYPE_STRING) {
      py::object* outObj = static_cast<py::object*>(out_ptr);
      auto size = calc_size_from_shape(shape);
      const std::string* src = (const std::string*)p;
      for (int i = 0; i < size; i++, src++) {
        outObj[i] = py::cast(*src);
      }
    } else {
      size_t size_type = element_size(dtype);
      memcpy(out_ptr, p, size_type * calc_size_from_shape(shape));
    }
    return obj;
  }

  static py::object InvokePyFunction(uint64_t id, const py::object& feed) {
    return (*op_invoker)(id, feed);
  }

  using callback_t = std::function<py::object(uint64_t id, const py::object&)>;
  static std::auto_ptr<callback_t> op_invoker;
};

std::auto_ptr<PyCustomOpDefImpl::callback_t> PyCustomOpDefImpl::op_invoker;
// static py::function g_pyfunc_caller;
// static std::mutex op_mutex;
// static std::condition_variable op_cv;
// static bool is_ready = false;

typedef struct {
  const OrtValue* input_X;
  ONNXTensorElementDataType dtype;
  std::vector<int64_t> dimensions;
} InputInformation;

void PyCustomOpKernel::Compute(OrtKernelContext* context) {
  // std::unique_lock<std::mutex> lck(op_mutex);
  // is_ready = true;
  // op_cv.notify_all();
  //  std::this_thread::sleep_for(std::chrono::milliseconds(5000));
  size_t n_inputs = ort_.KernelContext_GetInputCount(context);
  size_t n_outputs = ort_.KernelContext_GetOutputCount(context);

  // Setup inputs
  std::vector<InputInformation> inputs;
  inputs.reserve(n_inputs);
  for (size_t index = 0; index < n_inputs; ++index) {
    const OrtValue* input_X = ort_.KernelContext_GetInput(context, index);
    std::vector<int64_t> i_dimensions;
    OrtTensorTypeAndShapeInfo* i_info = ort_.GetTensorTypeAndShape(input_X);
    i_dimensions = ort_.GetTensorShape(i_info);
    ONNXTensorElementDataType i_dtype = ort_.GetTensorElementType(i_info);
    ort_.ReleaseTensorTypeAndShapeInfo(i_info);
    inputs.push_back(InputInformation{input_X, i_dtype, i_dimensions});
  }

  /* Acquire GIL before calling Python code, due to it was released in sess.run */
  py::gil_scoped_acquire acquire;

  // TODO: Direct-Buffer-Access doesn't work for some reason.
  // OrtTensorTypeAndShapeInfo* output_info = ort_.GetTensorTypeAndShape(output);
  // int64_t size = ort_.GetTensorShapeElementCount(output_info);
  // ort_.ReleaseTensorTypeAndShapeInfo(output_info);
  // py::buffer_info buf(
  //     const_cast<void *>(X),                     /* Pointer to buffer */
  //     sizeof(float),                             /* Size of one scalar */
  //     py::format_descriptor<float>::format(),    /* Python struct-style format descriptor */
  //     2,                                         /* Number of dimensions */
  //     {2, 3},                                    /* Buffer dimensions */
  //     {sizeof(float) * dimensions.data()[1],     /* Strides (in bytes) for each index */
  //      sizeof(float)});

  {
    py::list pyinputs;
    for (auto it = inputs.begin(); it != inputs.end(); ++it) {
      py::object input0 = PyCustomOpDefImpl::BuildPyObjFromTensor(
          (const void*)ort_.GetTensorData<float>(it->input_X), it->dimensions, it->dtype);
      pyinputs.append(input0);
    }

    // Call python function id, shape, flat coefficient.
    py::tuple fetch = PyCustomOpDefImpl::InvokePyFunction(obj_id_, pyinputs);
    int64_t rid = fetch[0].cast<int64_t>();
    assert(rid == obj_id_);

    // Setup output.
    for (size_t no = 0; no < n_outputs; ++no) {
      auto dims = fetch[1 + no * 2].cast<std::vector<int64_t>>();
      OrtValue* output = ort_.KernelContext_GetOutput(context, no, dims.data(), dims.size());
      OrtTensorTypeAndShapeInfo* o_info = ort_.GetTensorTypeAndShape(output);
      ONNXTensorElementDataType o_dtype = ort_.GetTensorElementType(o_info);
      const void* Y = (const void*)ort_.GetTensorData<float>(output);
      ort_.ReleaseTensorTypeAndShapeInfo(o_info);
      void* out = (void*)ort_.GetTensorMutableData<float>(output);

      if (o_dtype == ONNXTensorElementDataType::ONNX_TENSOR_ELEMENT_DATA_TYPE_STRING) {
        auto retval = fetch[2 + no * 2].cast<std::vector<std::string>>();
        std::string* type_outPtr = (std::string*)out;
        std::string* end = type_outPtr + retval.size();
        const std::string* source = (const std::string*)retval.data();
        for (; type_outPtr != end; ++type_outPtr, ++source) {
          *type_outPtr = *source;
        }
      } else {
        py::array retval = fetch[2 + no * 2].cast<py::array>();
        if (element_size(o_dtype) != retval.itemsize()) {
          switch (o_dtype) {
            case ONNXTensorElementDataType::ONNX_TENSOR_ELEMENT_DATA_TYPE_FLOAT:
              retval = fetch[2 + no * 2].cast<py::array_t<float>>();
              break;
<<<<<<< HEAD
            case ONNXTensorElementDataType::ONNX_TENSOR_ELEMENT_DATA_TYPE_DOUBLE:
              retval = fetch[2 + no * 2].cast<py::array_t<double>>();
=======
            case ONNXTensorElementDataType::ONNX_TENSOR_ELEMENT_DATA_TYPE_UINT8:
              retval = fetch[2 + no * 2].cast<py::array_t<uint8_t>>();
              break;
            case ONNXTensorElementDataType::ONNX_TENSOR_ELEMENT_DATA_TYPE_INT8:
              retval = fetch[2 + no * 2].cast<py::array_t<int8_t>>();
              break;
            case ONNXTensorElementDataType::ONNX_TENSOR_ELEMENT_DATA_TYPE_UINT16:
              retval = fetch[2 + no * 2].cast<py::array_t<uint16_t>>();
              break;
            case ONNXTensorElementDataType::ONNX_TENSOR_ELEMENT_DATA_TYPE_INT16:
              retval = fetch[2 + no * 2].cast<py::array_t<int16_t>>();
>>>>>>> 1d7bd2b3
              break;
            case ONNXTensorElementDataType::ONNX_TENSOR_ELEMENT_DATA_TYPE_INT32:
              retval = fetch[2 + no * 2].cast<py::array_t<int32_t>>();
              break;
            case ONNXTensorElementDataType::ONNX_TENSOR_ELEMENT_DATA_TYPE_INT64:
              retval = fetch[2 + no * 2].cast<py::array_t<int64_t>>();
              break;
<<<<<<< HEAD
=======
            case ONNXTensorElementDataType::ONNX_TENSOR_ELEMENT_DATA_TYPE_BOOL:
              retval = fetch[2 + no * 2].cast<py::array_t<bool>>();
              break;
            case ONNXTensorElementDataType::ONNX_TENSOR_ELEMENT_DATA_TYPE_FLOAT16:
              throw std::runtime_error(MakeString(
                  "Type float16 not supported by python customops api"));
            case ONNXTensorElementDataType::ONNX_TENSOR_ELEMENT_DATA_TYPE_DOUBLE:
              retval = fetch[2 + no * 2].cast<py::array_t<double>>();
              break;
            case ONNXTensorElementDataType::ONNX_TENSOR_ELEMENT_DATA_TYPE_UINT32:
              retval = fetch[2 + no * 2].cast<py::array_t<uint32_t>>();
              break;
            case ONNXTensorElementDataType::ONNX_TENSOR_ELEMENT_DATA_TYPE_UINT64:
              retval = fetch[2 + no * 2].cast<py::array_t<uint64_t>>();
              break;
            case ONNXTensorElementDataType::ONNX_TENSOR_ELEMENT_DATA_TYPE_COMPLEX64:
              retval = fetch[2 + no * 2].cast<py::array_t<_C_float_complex>>();
              break;
            case ONNXTensorElementDataType::ONNX_TENSOR_ELEMENT_DATA_TYPE_COMPLEX128:
              retval = fetch[2 + no * 2].cast<py::array_t<_C_double_complex>>();
              break;
>>>>>>> 1d7bd2b3
            default:
              throw std::runtime_error(MakeString(
                  "Type mismatch between declared output element size (",
                  element_size(o_dtype), ") and python element size (",
                  retval.itemsize(), ")"));
          }
        }
        size_t size = element_size(o_dtype);
        memcpy(out, retval.data(), size * retval.size());
      }
    }

    py::gil_scoped_release release;

    // TODO: the return value from the python callback function doesn't work in pybind11&numpy.
    // py::gil_scoped_acquire acquire;
    // int64_t rid = fetch[0].cast<int64_t>();
    // assert(rid == obj_id_);
    // size_t ntp = fetch.size() - 1;
    // py::object ret_val = fetch[ntp];
    // auto p2 = PyArray_FROM_O(ret_val.ptr());
    // PyArrayObject* darray = reinterpret_cast<PyArrayObject*>(p2);
    // std::vector<int64_t> dims;
    // const int npy_type = PyArray_TYPE(darray);
    // {
    //   int ndim = PyArray_NDIM(darray);
    //   const npy_intp* npy_dims = PyArray_DIMS(darray);
    //   dims.resize(ndim);
    //   std::copy(npy_dims, npy_dims+ndim, dims.begin());
    // }

    // auto element_type = PyCustomOpDefImpl::from_numpy(npy_type);
    // OrtValue* output = ort_.KernelContext_GetOutput(context, 0, dims.data(), dims.size());
    // float* out = ort_.GetTensorMutableData<float>(output);
    // const void* pyOut = PyData(darray, dd);

    // memcpy(out, pyOut, PyArray_NBYTES((PyArrayObject*)NULL));
  }
}

std::vector<PyCustomOpFactory>& PyCustomOpDef_python_operator_list() {
  static std::vector<PyCustomOpFactory> lst_custom_opdef;
  return lst_custom_opdef;
}

void PyCustomOpDef::AddOp(const PyCustomOpDef* cod) {
  // No need to protect against concurrent access, GIL is doing that.
  PyCustomOpDef_python_operator_list().push_back(PyCustomOpFactory(cod));
}

const PyCustomOpFactory* PyCustomOpDef_FetchPyCustomOps(size_t count) {
  // The result must stay alive
  std::vector<PyCustomOpFactory>& copy = PyCustomOpDef_python_operator_list();
  if (count < copy.size())
    return &(copy[count]);
  return nullptr;
}

const OrtCustomOp* FetchPyCustomOps(size_t& count) {
  auto ptr = PyCustomOpDef_FetchPyCustomOps(count);
  if (ptr == nullptr)
    return nullptr;
  return ptr;
}

// static std::ofstream logger;
static int init_numpy() {
  import_array();
  // logger.open("./ggtest.log.txt", std::ofstream::out | std::ofstream::app);
  // logger << "first line." << std::endl;
  return 0;
}

uint64_t hash_64(const std::string& str, uint64_t num_buckets) {
  return Hash64(str.c_str(), str.size()) % static_cast<uint64_t>(num_buckets);
}

void AddGlobalMethods(pybind11::module& m) {
  m.def("add_custom_op", [](const PyCustomOpDef& cod) { PyCustomOpDef::AddOp(&cod); });
  m.def("hash_64", &hash_64, "Computes a uint64 hash for a string (from tensorflow).");
}

void AddObjectMethods(pybind11::module& m) {
  pybind11::class_<PyCustomOpDef>(m, "PyCustomOpDef")
      .def(pybind11::init<>())
      .def_readwrite("op_type", &PyCustomOpDef::op_type)
      .def_readwrite("obj_id", &PyCustomOpDef::obj_id)
      .def_readwrite("input_types", &PyCustomOpDef::input_types)
      .def_readwrite("output_types", &PyCustomOpDef::output_types)
      .def_static("install_hooker", [](py::object obj) {
        std::auto_ptr<PyCustomOpDefImpl::callback_t> s_obj(new PyCustomOpDefImpl::callback_t(obj));
        PyCustomOpDefImpl::op_invoker = s_obj; })
      .def_readonly_static("undefined", &PyCustomOpDef::undefined)
      .def_readonly_static("dt_float", &PyCustomOpDef::dt_float)
      .def_readonly_static("dt_uint8", &PyCustomOpDef::dt_uint8)
      .def_readonly_static("dt_int8", &PyCustomOpDef::dt_int8)
      .def_readonly_static("dt_uint16", &PyCustomOpDef::dt_uint16)
      .def_readonly_static("dt_int16", &PyCustomOpDef::dt_int16)
      .def_readonly_static("dt_int32", &PyCustomOpDef::dt_int32)
      .def_readonly_static("dt_int64", &PyCustomOpDef::dt_int64)
      .def_readonly_static("dt_string", &PyCustomOpDef::dt_string)
      .def_readonly_static("dt_bool", &PyCustomOpDef::dt_bool)
      .def_readonly_static("dt_float16", &PyCustomOpDef::dt_float16)
      .def_readonly_static("dt_double", &PyCustomOpDef::dt_double)
      .def_readonly_static("dt_uint32", &PyCustomOpDef::dt_uint32)
      .def_readonly_static("dt_uint64", &PyCustomOpDef::dt_uint64)
      .def_readonly_static("dt_complex64", &PyCustomOpDef::dt_complex64)
      .def_readonly_static("dt_complex128", &PyCustomOpDef::dt_complex128)
      .def_readonly_static("dt_bfloat16 =", &PyCustomOpDef::dt_bfloat16);
}

PYBIND11_MODULE(_ortcustomops, m) {
  m.doc() = "pybind11 stateful interface to ORT Custom Ops library";
  //TODO: RegisterExceptions(m);

  init_numpy();
  AddGlobalMethods(m);
  AddObjectMethods(m);
}<|MERGE_RESOLUTION|>--- conflicted
+++ resolved
@@ -263,10 +263,8 @@
             case ONNXTensorElementDataType::ONNX_TENSOR_ELEMENT_DATA_TYPE_FLOAT:
               retval = fetch[2 + no * 2].cast<py::array_t<float>>();
               break;
-<<<<<<< HEAD
             case ONNXTensorElementDataType::ONNX_TENSOR_ELEMENT_DATA_TYPE_DOUBLE:
               retval = fetch[2 + no * 2].cast<py::array_t<double>>();
-=======
             case ONNXTensorElementDataType::ONNX_TENSOR_ELEMENT_DATA_TYPE_UINT8:
               retval = fetch[2 + no * 2].cast<py::array_t<uint8_t>>();
               break;
@@ -278,7 +276,6 @@
               break;
             case ONNXTensorElementDataType::ONNX_TENSOR_ELEMENT_DATA_TYPE_INT16:
               retval = fetch[2 + no * 2].cast<py::array_t<int16_t>>();
->>>>>>> 1d7bd2b3
               break;
             case ONNXTensorElementDataType::ONNX_TENSOR_ELEMENT_DATA_TYPE_INT32:
               retval = fetch[2 + no * 2].cast<py::array_t<int32_t>>();
@@ -286,8 +283,6 @@
             case ONNXTensorElementDataType::ONNX_TENSOR_ELEMENT_DATA_TYPE_INT64:
               retval = fetch[2 + no * 2].cast<py::array_t<int64_t>>();
               break;
-<<<<<<< HEAD
-=======
             case ONNXTensorElementDataType::ONNX_TENSOR_ELEMENT_DATA_TYPE_BOOL:
               retval = fetch[2 + no * 2].cast<py::array_t<bool>>();
               break;
@@ -309,7 +304,6 @@
             case ONNXTensorElementDataType::ONNX_TENSOR_ELEMENT_DATA_TYPE_COMPLEX128:
               retval = fetch[2 + no * 2].cast<py::array_t<_C_double_complex>>();
               break;
->>>>>>> 1d7bd2b3
             default:
               throw std::runtime_error(MakeString(
                   "Type mismatch between declared output element size (",
