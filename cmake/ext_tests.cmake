if (NOT MAC_CATALYST)

if (OCOS_ENABLE_SELECTED_OPLIST)
  # currently the tests don't handle operator exclusion cleanly.
  message(FATAL_ERROR "Due to usage of OCOS_ENABLE_SELECTED_OPLIST excluding operators the tests are unable to be built and run")
endif()

enable_testing()

# Enable CTest
message(STATUS "Fetch CTest")
include(CTest)

set(TEST_SRC_DIR ${PROJECT_SOURCE_DIR}/test)
message(STATUS "Fetch googletest")
include(googletest)

if(IOS)
  find_package(XCTest REQUIRED)

  enable_language(OBJCXX)

  # enable ARC on Objective-C++ source files
  set_property(
      SOURCE
        "${TEST_SRC_DIR}/ios/dummy_testee_main.mm"
        "${TEST_SRC_DIR}/ios/xcgtest.mm"
      APPEND
      PROPERTY COMPILE_OPTIONS "-fobjc-arc")
endif()

function(add_test_target)
  set(optional_args)
  set(single_value_args
      # test target name
      TARGET)
  set(multi_value_args
      # test source files
      TEST_SOURCES
      # libraries to link to test target
      LIBRARIES
      # test data directories to copy to target directory
      TEST_DATA_DIRECTORIES)
  cmake_parse_arguments(ARG "${optional_args}" "${single_value_args}" "${multi_value_args}" ${ARGN})

  if(NOT IOS)
    # add a test executable

    add_executable(${ARG_TARGET})
    standardize_output_folder(${ARG_TARGET})
    add_test(NAME ${ARG_TARGET}
             COMMAND ${ARG_TARGET})
    target_sources(${ARG_TARGET} PRIVATE
                   ${ARG_TEST_SOURCES}
                   "${TEST_SRC_DIR}/unittest_main/test_main.cc")
    target_link_libraries(${ARG_TARGET} PRIVATE
                          ${ARG_LIBRARIES}
                          gtest gmock)

    if(OCOS_USE_CUDA)
      target_link_directories(${ARG_TARGET} PRIVATE ${CUDAToolkit_LIBRARY_DIR})
    endif()

    set(test_data_destination_root_directory ${onnxruntime_extensions_BINARY_DIR})

  else()
    # add a test that can run on iOS (simulator)
    # it requires a dummy testee target

    # create a dummy app to use as the testee target in xctest_add_bundle()
    set(dummy_testee_target ${ARG_TARGET}_dummy_testee)
    add_executable(${dummy_testee_target} "${TEST_SRC_DIR}/ios/dummy_testee_main.mm")
    set(_dummy_testee_version 1)
    set_target_properties(${dummy_testee_target} PROPERTIES
        MACOSX_BUNDLE TRUE
        MACOSX_BUNDLE_BUNDLE_NAME dummy_testee
        MACOSX_BUNDLE_GUI_IDENTIFIER com.onnxruntime.unittest.dummy_testee
        MACOSX_BUNDLE_LONG_VERSION_STRING ${_dummy_testee_version}
        MACOSX_BUNDLE_BUNDLE_VERSION ${_dummy_testee_version}
        MACOSX_BUNDLE_SHORT_VERSION_STRING ${_dummy_testee_version}
        XCODE_ATTRIBUTE_CLANG_ENABLE_MODULES "YES"
        XCODE_ATTRIBUTE_ENABLE_BITCODE "NO"
        XCODE_ATTRIBUTE_CODE_SIGNING_ALLOWED "NO")
    target_link_libraries(${dummy_testee_target} PRIVATE "-framework UIKit")

    xctest_add_bundle(${ARG_TARGET} ${dummy_testee_target})

    xctest_add_test("${ARG_TARGET}_xctest" ${ARG_TARGET})

    target_sources(${ARG_TARGET} PRIVATE
                   ${ARG_TEST_SOURCES}
                   "${TEST_SRC_DIR}/ios/xcgtest.mm")

    target_link_libraries(${ARG_TARGET} PRIVATE
                          ${ARG_LIBRARIES}
                          gtest gmock)

    set(test_data_destination_root_directory $<TARGET_FILE_DIR:${dummy_testee_target}>)

  endif()

  # copy any test data directories to the target directory
  foreach(test_data_directory ${ARG_TEST_DATA_DIRECTORIES})
    cmake_path(GET test_data_directory FILENAME test_data_directory_filename)
    if(NOT test_data_directory_filename)
      # There's no filename if the path has a trailing directory separator.
      # In that case, try to get the filename of the parent path.
      cmake_path(GET test_data_directory PARENT_PATH test_data_directory_parent)
      cmake_path(GET test_data_directory_parent FILENAME test_data_directory_filename)
    endif()
    if(NOT test_data_directory_filename)
      message(FATAL_ERROR "Failed to get filename for test data directory: ${test_data_directory}")
    endif()

    set(destination_directory ${test_data_destination_root_directory}/${test_data_directory_filename})

    add_custom_command(
      TARGET ${ARG_TARGET} POST_BUILD
      COMMAND ${CMAKE_COMMAND} -E copy_directory
        ${test_data_directory} ${destination_directory})
  endforeach()

endfunction(add_test_target)

# -- static test --
file(GLOB static_TEST_SRC "${TEST_SRC_DIR}/static_test/*.cc")

add_test_target(TARGET ocos_test
                TEST_SOURCES ${static_TEST_SRC}
                LIBRARIES ortcustomops ${ocos_libraries})
target_compile_definitions(ocos_test PRIVATE ${OCOS_COMPILE_DEFINITIONS})

# -- shared test (needs onnxruntime) --
SET(CMAKE_FIND_ROOT_PATH_MODE_LIBRARY BOTH)
find_library(ONNXRUNTIME onnxruntime HINTS "${ONNXRUNTIME_LIB_DIR}")

if("${ONNXRUNTIME}" STREQUAL "ONNXRUNTIME-NOTFOUND")
  message(WARNING "The prebuilt onnxruntime library was not found, extensions_test will be skipped.")
else()
  block()
    if(NOT IOS)
      set(use_extensions_shared_library 1)
    endif()

    set(extensions_target $<IF:$<BOOL:${use_extensions_shared_library}>,extensions_shared,ortcustomops>)

    file(GLOB shared_TEST_SRC
        "${TEST_SRC_DIR}/shared_test/*.cc"
        "${TEST_SRC_DIR}/shared_test/*.hpp")

    set(extensions_test_libraries ${extensions_target} ${ONNXRUNTIME})

    if(use_extensions_shared_library)
      list(APPEND extensions_test_libraries ${ocos_libraries})
    endif()

    # needs to link with stdc++fs in Linux
    if(LINUX)
      list(APPEND extensions_test_libraries stdc++fs -pthread)
    endif()

    add_test_target(TARGET extensions_test
                    TEST_SOURCES ${shared_TEST_SRC}
                    LIBRARIES ${extensions_test_libraries}
                    TEST_DATA_DIRECTORIES ${TEST_SRC_DIR}/data)

    target_include_directories(extensions_test PRIVATE ${spm_INCLUDE_DIRS})

    target_compile_definitions(extensions_test PUBLIC ${OCOS_COMPILE_DEFINITIONS})
    if(use_extensions_shared_library)
      target_compile_definitions(extensions_test PUBLIC ORT_EXTENSIONS_UNIT_TEST_USE_EXTENSIONS_SHARED_LIBRARY)
    endif()

    # FUTURE: This is required to use the ORT C++ API with delayed init which must be done conditionally using
    # ifdef OCOS_BUILD_SHARED in RegisterCustomOps and where onnxruntime_cxx_api.h is included .
    # ---
    # We have to remove the OCOS_BUILD_SHARED when building the test code. It is used to delay population of the
    # ORT api pointer until RegisterCustomOps is called, but the test code needs to create an ORT env which requires
    # the pointer to exist.
    # set(test_compile_definitions ${OCOS_COMPILE_DEFINITIONS})
    # remove(test_compile_definitions "OCOS_SHARED_LIBRARY")
    # target_compile_definitions(extensions_test PUBLIC ${test_compile_definitions})

    # Copy onnxruntime DLL files into the same directory as the test binary.
    if(WIN32)
      file(TO_CMAKE_PATH "${ONNXRUNTIME_LIB_DIR}/*" ONNXRUNTIME_LIB_FILEPATTERN)
      file(GLOB ONNXRUNTIME_LIB_FILES CONFIGURE_DEPENDS "${ONNXRUNTIME_LIB_FILEPATTERN}")
      add_custom_command(
        TARGET extensions_test POST_BUILD
        COMMAND ${CMAKE_COMMAND} -E copy_if_different ${ONNXRUNTIME_LIB_FILES} $<TARGET_FILE_DIR:extensions_test>)
    endif()

    # Copy onnxruntime shared library to known location for easy access, e.g., for adb push to emulator or device.
    if(ANDROID)
      add_custom_command(
        TARGET extensions_test POST_BUILD
        COMMAND ${CMAKE_COMMAND} -E copy_if_different ${ONNXRUNTIME} ${CMAKE_BINARY_DIR}/lib
      )
    endif()
  endblock()
<<<<<<< HEAD

  block()
  file(GLOB tokenizer_TEST_SRC
    "${TEST_SRC_DIR}/tokenizer_test/*.cc"
    "${TEST_SRC_DIR}/tokenizer_test/*.hpp")

  add_test_target(TARGET tokenizer_api_test
    TEST_SOURCES ${tokenizer_TEST_SRC}
    LIBRARIES onnxruntime_extensions ${ocos_libraries}
    TEST_DATA_DIRECTORIES ${TEST_SRC_DIR}/data)

  target_compile_definitions(tokenizer_api_test PRIVATE ${OCOS_COMPILE_DEFINITIONS})

  endblock()
=======
endif()

>>>>>>> fe8cd9ee
endif()<|MERGE_RESOLUTION|>--- conflicted
+++ resolved
@@ -198,7 +198,6 @@
       )
     endif()
   endblock()
-<<<<<<< HEAD
 
   block()
   file(GLOB tokenizer_TEST_SRC
@@ -213,8 +212,6 @@
   target_compile_definitions(tokenizer_api_test PRIVATE ${OCOS_COMPILE_DEFINITIONS})
 
   endblock()
-=======
 endif()
 
->>>>>>> fe8cd9ee
 endif()