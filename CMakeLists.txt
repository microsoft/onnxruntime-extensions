# Copyright (c) Microsoft Corporation. All rights reserved.
# Licensed under the MIT License.

# Minimum CMake required
cmake_minimum_required(VERSION 3.28)
project(onnxruntime_extensions LANGUAGES C CXX)

# set(CMAKE_VERBOSE_MAKEFILE ON)
if(NOT CMAKE_BUILD_TYPE)
  message(STATUS "Build type not set - using RelWithDebInfo")
  set(CMAKE_BUILD_TYPE "RelWithDebInfo" CACHE STRING "Choose build type: Debug Release RelWithDebInfo." FORCE)
endif()

function(read_version_file major_var minor_var patch_var)
  set(version_file ${PROJECT_SOURCE_DIR}/version.txt)
  file(READ ${version_file} version_file_content)
  if(version_file_content MATCHES "^([0-9]+)\\.([0-9]+)\\.([0-9]+)[\n]?$")
    set(${major_var} ${CMAKE_MATCH_1} PARENT_SCOPE)
    set(${minor_var} ${CMAKE_MATCH_2} PARENT_SCOPE)
    set(${patch_var} ${CMAKE_MATCH_3} PARENT_SCOPE)
  else()
    message(FATAL_ERROR "Failed to parse version from file: ${version_file}")
  endif()
endfunction()

set(CPACK_PACKAGE_NAME "onnxruntime_extensions")
# Configure CPack to generate a NuGet package
set(CPACK_GENERATOR "NuGet")
set(CPACK_PACKAGE_DESCRIPTION_SUMMARY "onnxruntime-extensions: a pre-/post-processing library for ONNX Runtime")
read_version_file(CPACK_PACKAGE_VERSION_MAJOR CPACK_PACKAGE_VERSION_MINOR CPACK_PACKAGE_VERSION_PATCH)
set(VERSION ${CPACK_PACKAGE_VERSION_MAJOR}.${CPACK_PACKAGE_VERSION_MINOR}.${CPACK_PACKAGE_VERSION_PATCH})

# Avoid warning about DOWNLOAD_EXTRACT_TIMESTAMP in CMake 3.24:
if(CMAKE_VERSION VERSION_GREATER_EQUAL "3.24.0")
  cmake_policy(SET CMP0135 NEW)
  cmake_policy(SET CMP0077 NEW)
endif()

# Avoid warning of Calling FetchContent_Populate(GSL) is deprecated temporarily
# TODO: find a better way to handle the header-only 3rd party deps
if(CMAKE_VERSION VERSION_GREATER_EQUAL "3.30.0")
  cmake_policy(SET CMP0169 NEW)
endif()

# Needed for Java
set(CMAKE_C_STANDARD 99)

option(OCOS_USE_WINRT "Build with CXX20 and CppWinRT enabled" OFF)

if(OCOS_USE_WINRT)
  set(CMAKE_CXX_STANDARD 20)
else()
  set(CMAKE_CXX_STANDARD 17)
endif()
set(CMAKE_CXX_STANDARD_REQUIRED ON)
set(CMAKE_CXX_EXTENSIONS OFF)
include(CheckCXXCompilerFlag)
include(CheckLanguage)
include(CMakeDependentOption)

set(_ORTX_STANDALONE_PROJECT OFF)
if (CMAKE_CURRENT_SOURCE_DIR STREQUAL CMAKE_SOURCE_DIR)
  set(_ORTX_STANDALONE_PROJECT ON)
endif()

set(_ORTX_CPP_NO_RTTI ON)
set(_ORTX_SHARED_BUILD_SUPPORTED ON)
if(CMAKE_SYSTEM_NAME STREQUAL "Emscripten")
  set(_ORTX_SHARED_BUILD_SUPPORTED OFF)
  set(_ORTX_CPP_NO_RTTI OFF)
endif()
option(OCOS_USE_VCPKG "Build with the vcpkg package manager" OFF)
option(CC_OPTIMIZE "Allow compiler optimizations, Set to OFF to disable" ON)
option(OCOS_ENABLE_PYTHON "Enable Python component building, (deprecated)" OFF)
option(OCOS_ENABLE_CTEST "Enable C++ test" ${_ORTX_STANDALONE_PROJECT})
option(OCOS_ENABLE_CPP_EXCEPTIONS "Enable C++ Exception" ON)
option(OCOS_ENABLE_TF_STRING "Enable String Operator Set" ON)
option(OCOS_ENABLE_RE2_REGEX "Enable StringRegexReplace and StringRegexSplit" ON)
option(OCOS_ENABLE_GPT2_TOKENIZER "Enable the GPT2 tokenizer building" ON)
option(OCOS_ENABLE_TRIE_TOKENIZER "Enable the TrieTokenizer building" ON)
option(OCOS_ENABLE_SPM_TOKENIZER "Enable the SentencePiece tokenizer building" ON)
option(OCOS_ENABLE_WORDPIECE_TOKENIZER "Enable the WordpieceTokenizer building" ON)
option(OCOS_ENABLE_BERT_TOKENIZER "Enable the BertTokenizer building" ON)
option(OCOS_ENABLE_BLINGFIRE "Enable operators depending on the Blingfire library" ON)
option(OCOS_ENABLE_MATH "Enable math tensor operators building" ON)
option(OCOS_ENABLE_DLIB "Enable operators like Inverse depending on DLIB" ON)
option(OCOS_ENABLE_VENDOR_IMAGE_CODECS "Enable and use vendor image codecs if supported over libpng & libjpeg" ON)
option(OCOS_ENABLE_OPENCV_CODECS "Enable cv2 and vision operators that require opencv imgcodecs." OFF)
option(OCOS_ENABLE_CV2 "Enable the operators in `operators/cv2`" OFF)
option(OCOS_ENABLE_VISION "Enable the operators in `operators/vision`" ON)
option(OCOS_ENABLE_AUDIO "Enable the operators for audio processing" ON)
option(OCOS_ENABLE_AZURE "Enable the operators for azure execution provider" OFF)

option(OCOS_ENABLE_STATIC_LIB "Enable generating static library" OFF) # only for WebAssembly
option(OCOS_ENABLE_SELECTED_OPLIST "Enable including the selected_ops tool file" OFF)
option(OCOS_ENABLE_C_API "Enable building the C API" OFF)

option(OCOS_BUILD_SHARED_LIB "Enable building the dynamic library" ${_ORTX_SHARED_BUILD_SUPPORTED})
option(OCOS_BUILD_PYTHON "Enable building the Python package" OFF)
option(OCOS_BUILD_JAVA "Enable building the Java package" OFF)
option(OCOS_BUILD_ANDROID "Enable building the Android package" OFF)
option(OCOS_BUILD_APPLE_FRAMEWORK "Enable building of the MacOS/iOS framework" OFF)

option(OCOS_USE_CUDA "Build the CUDA kernels" OFF)

# Optional value. Some operators do not support old versions due to using the new custom operator interface
# and will be disabled if this value is set and the version is incompatible.
set(OCOS_ONNXRUNTIME_VERSION "" CACHE STRING
  "The version of ONNX Runtime being used in the build. Format is <major>.<minor>.<patch>. e.g. 1.15.1")
set(OCOS_ONNXRUNTIME_PKG_URI "" CACHE STRING
  "Specify the onnxruntime C++ shared library zip package path, like ./onnxruntime-win-x64-1.16.0.zip")
set(OCOS_BUILD_PRESET "" CACHE STRING
  "Specify the build preset cmake settings file path, like 'token_api_only' which includes ./cmake/presets/token_api_only.cmake")

# AzureOp can be enabled by environment varaible OCOS_ENABLE_AZURE == 1
if (DEFINED ENV{OCOS_ENABLE_AZURE})
  set(OCOS_ENABLE_AZURE ON CACHE INTERNAL "" FORCE)
  message(STATUS "=> AzureOp is enabled env variable.")
endif()

function(disable_all_operators)
  set(OCOS_ENABLE_RE2_REGEX OFF CACHE INTERNAL "" FORCE)
  set(OCOS_ENABLE_TF_STRING OFF CACHE INTERNAL "" FORCE)
  set(OCOS_ENABLE_WORDPIECE_TOKENIZER OFF CACHE INTERNAL "" FORCE)
  set(OCOS_ENABLE_GPT2_TOKENIZER OFF CACHE INTERNAL "" FORCE)
  set(OCOS_ENABLE_TRIE_TOKENIZER OFF CACHE INTERNAL "" FORCE)
  set(OCOS_ENABLE_SPM_TOKENIZER OFF CACHE INTERNAL "" FORCE)
  set(OCOS_ENABLE_BERT_TOKENIZER OFF CACHE INTERNAL "" FORCE)
  set(OCOS_ENABLE_BLINGFIRE OFF CACHE INTERNAL "" FORCE)
  set(OCOS_ENABLE_MATH OFF CACHE INTERNAL "" FORCE)
  set(OCOS_ENABLE_DLIB OFF CACHE INTERNAL "" FORCE)
  set(OCOS_ENABLE_OPENCV_CODECS OFF CACHE INTERNAL "" FORCE)
  set(OCOS_ENABLE_CV2 OFF CACHE INTERNAL "" FORCE)
  set(OCOS_ENABLE_VISION OFF CACHE INTERNAL "" FORCE)
  set(OCOS_ENABLE_AZURE OFF CACHE INTERNAL "" FORCE)
  set(OCOS_ENABLE_AUDIO OFF CACHE INTERNAL "" FORCE)
endfunction()

if (CMAKE_GENERATOR_PLATFORM)
  # Multi-platform generator
  set(ocos_target_platform ${CMAKE_GENERATOR_PLATFORM})
else()
  set(ocos_target_platform ${CMAKE_SYSTEM_PROCESSOR})
endif()

if(NOT CC_OPTIMIZE)
  message(WARNING "!!!THE COMPILER OPTIMIZATION HAS BEEN DISABLED, DEBUG-ONLY!!!")
  string(REGEX REPLACE "([\-\/]O[123])" "" CMAKE_C_FLAGS_RELWITHDEBINFO "${CMAKE_C_FLAGS_RELWITHDEBINFO}")
  string(REGEX REPLACE "([\-\/]O[123])" "" CMAKE_C_FLAGS_RELEASE "${CMAKE_C_FLAGS_RELEASE}")
  string(REGEX REPLACE "([\-\/]O[123])" "" CMAKE_CXX_FLAGS_RELWITHDEBINFO "${CMAKE_CXX_FLAGS_RELWITHDEBINFO}")
  string(REGEX REPLACE "([\-\/]O[123])" "" CMAKE_CXX_FLAGS_RELEASE "${CMAKE_CXX_FLAGS_RELEASE}")

  if(NOT WIN32)
    set(CMAKE_CXX_FLAGS "${CMAKE_CXX_FLAGS} -O0")
    set(CMAKE_C_FLAGS "${CMAKE_C_FLAGS} -O0")
  else()
    set(CMAKE_CXX_FLAGS "${CMAKE_CXX_FLAGS} /Od /RTC1")
    set(CMAKE_C_FLAGS "${CMAKE_C_FLAGS} /Od /RTC1")
  endif()
endif()

if (MSVC)
  check_cxx_compiler_flag(-sdl HAS_SDL)
  check_cxx_compiler_flag(-Qspectre HAS_QSPECTRE)
  if (HAS_QSPECTRE)
    set(CMAKE_C_FLAGS "${CMAKE_C_FLAGS} /Qspectre")
    set(CMAKE_CXX_FLAGS "${CMAKE_CXX_FLAGS} /Qspectre")
  endif()
  set(CMAKE_EXE_LINKER_FLAGS  "${CMAKE_EXE_LINKER_FLAGS} /DYNAMICBASE")
  check_cxx_compiler_flag(-guard:cf HAS_GUARD_CF)
  if (HAS_GUARD_CF)
    set(CMAKE_C_FLAGS_RELEASE "${CMAKE_C_FLAGS_RELEASE} /guard:cf")
    set(CMAKE_CXX_FLAGS_RELEASE "${CMAKE_CXX_FLAGS_RELEASE} /guard:cf")
    set(CMAKE_C_FLAGS_RELWITHDEBINFO "${CMAKE_C_FLAGS_RELWITHDEBINFO} /guard:cf")
    set(CMAKE_CXX_FLAGS_RELWITHDEBINFO "${CMAKE_CXX_FLAGS_RELWITHDEBINFO} /guard:cf")
    set(CMAKE_C_FLAGS_MINSIZEREL "${CMAKE_C_FLAGS_MINSIZEREL} /guard:cf")
    set(CMAKE_CXX_FLAGS_MINSIZEREL "${CMAKE_CXX_FLAGS_MINSIZEREL} /guard:cf")
    set(CMAKE_EXE_LINKER_FLAGS  "${CMAKE_EXE_LINKER_FLAGS} /guard:cf")
  endif()

  if (CMAKE_MSVC_RUNTIME_LIBRARY STREQUAL "MultiThreaded" OR
      CMAKE_MSVC_RUNTIME_LIBRARY STREQUAL "MultiThreadedDebug")
    set(_STATIC_MSVC_RUNTIME_LIBRARY ON)
  else()
    set(_STATIC_MSVC_RUNTIME_LIBRARY OFF)
  endif()
  message(STATUS "_STATIC_MSVC_RUNTIME_LIBRARY: ${_STATIC_MSVC_RUNTIME_LIBRARY}")

  # DLL initialization errors due to old conda msvcp140.dll dll are a result of the new MSVC compiler
  # See https://developercommunity.visualstudio.com/t/Access-violation-with-std::mutex::lock-a/10664660#T-N10668856
  # Remove this definition once the conda msvcp140.dll dll is updated.
  add_compile_definitions(_DISABLE_CONSTEXPR_MUTEX_CONSTRUCTOR)
endif()

if(NOT OCOS_BUILD_PYTHON AND OCOS_ENABLE_PYTHON)
  message("OCOS_ENABLE_PYTHON IS DEPRECATED, USE OCOS_BUILD_PYTHON INSTEAD")
  set(OCOS_BUILD_PYTHON ON CACHE INTERNAL "")
endif()

if(OCOS_BUILD_PYTHON)
  set(_ORTX_CPP_NO_RTTI OFF)
endif()

if(_ORTX_CPP_NO_RTTI)
  if(MSVC)
    set(CMAKE_CXX_FLAGS "${CMAKE_CXX_FLAGS} /GR-")
  else()
    set(CMAKE_CXX_FLAGS "${CMAKE_CXX_FLAGS} -fno-rtti")
  endif()
endif()

if(OCOS_BUILD_ANDROID)
  if(NOT CMAKE_TOOLCHAIN_FILE MATCHES "android.toolchain.cmake")
    message(FATAL_ERROR "CMAKE_TOOLCHAIN_FILE must be set to build/cmake/android.toolchain.cmake from the Android NDK.")
  endif()
  if(NOT ANDROID_PLATFORM OR NOT ANDROID_ABI)
    message(FATAL_ERROR "The Android platform (ANDROID_PLATFORM) and ABI (ANDROID_ABI) must be specified.")
  endif()

  set(OCOS_BUILD_JAVA ON CACHE INTERNAL "")
endif()

# Build the libraries with -fPIC
set(CMAKE_POSITION_INDEPENDENT_CODE ON)

set_property(GLOBAL PROPERTY USE_FOLDERS ON)

# External dependencies
list(APPEND CMAKE_MODULE_PATH ${PROJECT_SOURCE_DIR}/cmake/externals ${PROJECT_SOURCE_DIR}/cmake)

if(NOT PROJECT_IS_TOP_LEVEL AND ONNXRUNTIME_ROOT)
  set(_ONNXRUNTIME_EMBEDDED TRUE)
endif()

if (OCOS_ENABLE_SELECTED_OPLIST OR OCOS_BUILD_PRESET)
  disable_all_operators()
  if(OCOS_ENABLE_SELECTED_OPLIST)
    # Need to ensure _selectedoplist.cmake file is already generated in folder: ${PROJECT_SOURCE_DIR}/cmake/
    # You could run gen_selectedops.py in folder: tools/ to generate _selectedoplist.cmake
    message(STATUS "Looking for the _selectedoplist.cmake")
    include(_selectedoplist)
    # Include the selected_ops case, no way to run the unit tests, so disable it,
    # even the user explicitly set it to ON. (it is rare, most of the time, it is set by default)
    set(OCOS_ENABLE_CTEST OFF CACHE BOOL "" FORCE)
  endif()
  if (OCOS_BUILD_PRESET)
    set(_BUILD_PRESET "${PROJECT_SOURCE_DIR}/cmake/presets/${OCOS_BUILD_PRESET}.cmake")
    if (EXISTS ${_BUILD_PRESET})
      include(${_BUILD_PRESET})
    else()
      message(FATAL_ERROR "The specified build preset file does not exist: ${_BUILD_PRESET}")
    endif()
  endif()
endif()

set(_OCOS_EXCEPTIONS_REQUIRED OFF)
if (OCOS_ENABLE_GPT2_TOKENIZER OR
    OCOS_ENABLE_WORDPIECE_TOKENIZER OR
    OCOS_ENABLE_BLINGFIRE OR
    OCOS_ENABLE_SPM_TOKENIZER OR
    (OCOS_ENABLE_CV2 OR OCOS_ENABLE_OPENCV_CODECS OR OCOS_ENABLE_VISION))
    set(_OCOS_EXCEPTIONS_REQUIRED ON)
endif()

# Special case an embedded build with ORT exceptions disabled but custom ops that require exceptions.
# Allow using an override so we can do a direct build of ort-ext in a CI without having to embed it in an ORT build.
set(_OCOS_PREVENT_EXCEPTION_PROPAGATION OFF)
if (_OCOS_PREVENT_EXCEPTION_PROPAGATION_OVERRIDE)
  set(_OCOS_PREVENT_EXCEPTION_PROPAGATION ${_OCOS_PREVENT_EXCEPTION_PROPAGATION_OVERRIDE})
elseif(_ONNXRUNTIME_EMBEDDED AND onnxruntime_DISABLE_EXCEPTIONS AND _OCOS_EXCEPTIONS_REQUIRED)
  set(_OCOS_PREVENT_EXCEPTION_PROPAGATION ON)
endif()

if (_OCOS_PREVENT_EXCEPTION_PROPAGATION)
  message(STATUS "Embedded build as part of ONNX Runtime with exceptions disabled. "
                 "Extensions will be built with exceptions enabled due to included custom ops "
                 "using 3rd party libraries that require exceptions.")

  if (NOT OCOS_ENABLE_CPP_EXCEPTIONS)
    message(WARNING "Enabling C++ exception support as custom ops included in the build require them to be enabled.")
    set(OCOS_ENABLE_CPP_EXCEPTIONS ON)
  endif()

  # undo the flags that ORT has set to disable exceptions.
  # see https://github.com/microsoft/onnxruntime/blob/b1abb8c656c597bf221bd85682ae3d9e350d9aba/cmake/adjust_global_compile_flags.cmake#L160-L169
  if(MSVC)
    string(REPLACE "/EHs-c-" "/EHsc" CMAKE_CXX_FLAGS "${CMAKE_CXX_FLAGS}")
  else()
    string(REPLACE "-fno-exceptions" "-fexceptions" CMAKE_CXX_FLAGS ${CMAKE_CXX_FLAGS})
    string(REPLACE "-fno-unwind-tables" "" CMAKE_CXX_FLAGS ${CMAKE_CXX_FLAGS})
    string(REPLACE "-fno-asynchronous-unwind-tables" "" CMAKE_CXX_FLAGS ${CMAKE_CXX_FLAGS})
  endif()

  # the ort-ext code has to provide a barrier between the exception enabled custom op code and ORT.
  add_compile_definitions(OCOS_PREVENT_EXCEPTION_PROPAGATION)
endif()

if(NOT OCOS_ENABLE_CPP_EXCEPTIONS)
  add_compile_definitions(OCOS_NO_EXCEPTIONS ORT_NO_EXCEPTIONS)
  if (NOT _ONNXRUNTIME_EMBEDDED)
    add_compile_definitions(_HAS_EXCEPTIONS=0)
  endif()
endif()

include(FetchContent)

function(set_msvc_c_cpp_compiler_warning_level warning_level)
  if (NOT "${warning_level}" MATCHES "^[0-4]$")
    message(FATAL_ERROR "Expected warning_level value of 0-4, got '${warning_level}'.")
  endif()

  if (MSVC)
    set(warning_flag "/W${warning_level}")
    get_property(opts DIRECTORY PROPERTY COMPILE_OPTIONS)
    # only match the generator expression added by this function
    list(FILTER opts
         EXCLUDE REGEX "^\\$<\\$<OR:\\$<COMPILE_LANGUAGE:C>,\\$<COMPILE_LANGUAGE:CXX>>:/W[0-4]>$")
    list(APPEND opts "$<$<OR:$<COMPILE_LANGUAGE:C>,$<COMPILE_LANGUAGE:CXX>>:${warning_flag}>")
    set_property(DIRECTORY PROPERTY COMPILE_OPTIONS "${opts}")
  endif()
endfunction()

if (NOT ONNXRUNTIME_INCLUDE_DIR)
  include(ext_ortlib)
endif()
# set default MSVC warning level to 3 for external dependencies
set_msvc_c_cpp_compiler_warning_level(3)
include(gsl)

macro(standardize_output_folder bin_target)
  set_target_properties(${bin_target} PROPERTIES
    RUNTIME_OUTPUT_DIRECTORY "${CMAKE_BINARY_DIR}/bin"
    LIBRARY_OUTPUT_DIRECTORY "${CMAKE_BINARY_DIR}/lib"
    ARCHIVE_OUTPUT_DIRECTORY "${CMAKE_BINARY_DIR}/lib"
    PDB_OUTPUT_DIRECTORY "${CMAKE_BINARY_DIR}/bin")
endmacro()

if(OCOS_USE_CUDA)
  include(ext_cuda)
  include(cutlass)
endif()

#######################################################################################################################
# build the operator file list from the build flag.

# re2 and spm requires abseil
find_package(Patch)
include(abseil-cpp)
if(OCOS_ENABLE_RE2_REGEX)
  if(NOT TARGET re2::re2)
    set(RE2_BUILD_TESTING OFF CACHE INTERNAL "")
    message(STATUS "Fetch googlere2")
    include(googlere2)
  endif()

  if(CMAKE_SYSTEM_NAME STREQUAL "Emscripten")
    set_property(TARGET re2 PROPERTY COMPILE_OPTIONS)
  endif()
endif()

# ### scan all source files
file(GLOB TARGET_SRC_NOEXCEPTION "base/*.h" "base/*.cc")
file(GLOB TARGET_SRC "operators/*.cc" "operators/*.h")

if(OCOS_ENABLE_DLIB)
  set(DLIB_ISO_CPP_ONLY ON CACHE INTERNAL "")
  set(DLIB_NO_GUI_SUPPORT ON CACHE INTERNAL "")
  set(DLIB_USE_CUDA OFF CACHE INTERNAL "")
  set(DLIB_USE_LAPACK OFF CACHE INTERNAL "")
  set(DLIB_USE_BLAS OFF CACHE INTERNAL "")
  include(dlib)
  if(dlib_SOURCE_DIR)
      # Ideally, dlib should be included as file(GLOB TARGET_SRC_DLIB "${dlib_SOURCE_DIR}/dlib/all/source.cpp")
      # To avoid the unintentional using some unwanted component, we only include the test_for_odr_violations.cpp
      # to check if there is any violation in build configuration to ensure compiling some dlib source files correctly.
      file(GLOB TARGET_SRC_DLIB "${dlib_SOURCE_DIR}/dlib/test_for_odr_violations.cpp")
      message("XXXXXXXXXX:${TARGET_SRC_DLIB}")
  endif()
endif()

if(OCOS_ENABLE_TF_STRING)
  file(GLOB TARGET_SRC_KERNELS "operators/text/*.cc" "operators/text/*.h*")
  list(APPEND TARGET_SRC_NOEXCEPTION ${TARGET_SRC_KERNELS})
endif()

if(OCOS_ENABLE_AUDIO)
  if (NOT OCOS_ENABLE_DLIB)
    message(FATAL_ERROR "Audio operators require DLIB to be enabled.")
  endif()
  file(GLOB TARGET_SRC_AUDIO "operators/audio/*.*")
  if(OCOS_USE_VCPKG)
    find_path(DRLIBS_INCLUDE_DIR "dr_flac.h")
  else()
    include(dr_libs)
    set(DRLIBS_INCLUDE_DIR ${dr_libs_SOURCE_DIR})
    list(APPEND TARGET_SRC_AUDIO ${dlib_SOURCE_DIR}/dlib/fft/fft.cpp)
  endif()
  message("DR_LIB INCLUDE DIR: ${DRLIBS_INCLUDE_DIR}")
  list(APPEND TARGET_SRC_NOEXCEPTION ${TARGET_SRC_AUDIO})
endif()

if(OCOS_ENABLE_RE2_REGEX)
  file(GLOB TARGET_SRC_RE2_KERNELS "operators/text/re2_strings/*.cc" "operators/text/re2_strings/*.h*")
  list(APPEND TARGET_SRC_NOEXCEPTION ${TARGET_SRC_RE2_KERNELS})
endif()

if(OCOS_ENABLE_MATH)
  if (NOT OCOS_ENABLE_DLIB)
    message(FATAL_ERROR "Math operators require DLIB to be enabled.")
  endif()
  file(GLOB TARGET_SRC_INVERSE "operators/math/dlib/*.cc" "operators/math/dlib/*.h*")

  file(GLOB TARGET_SRC_MATH "operators/math/*.cc" "operators/math/*.h*")
  if(OCOS_USE_CUDA)
    file(GLOB TARGET_SRC_MATH_CUDA "operators/math/cuda/*.*")
    list(APPEND TARGET_SRC_MATH ${TARGET_SRC_MATH_CUDA})
  endif()

  list(APPEND TARGET_SRC ${TARGET_SRC_MATH} ${TARGET_SRC_DLIB} ${TARGET_SRC_INVERSE})
endif()

if (OCOS_USE_CUDA)
  file(GLOB_RECURSE TARGET_SRC_CUDA "operators/cuda/*.*")
  list(APPEND TARGET_SRC ${TARGET_SRC_CUDA})
endif()

# enable the opencv dependency if we have ops that require it
if(OCOS_ENABLE_CV2)
  set(_ENABLE_OPENCV ON)
  message(STATUS "Fetch opencv")
  include(opencv)
endif()

if(OCOS_ENABLE_CV2)
  file(GLOB TARGET_SRC_CV2 "operators/cv2/*.cc" "operators/cv2/*.h*")
  file(GLOB TARGET_SRC_CV2_IMGPROC_OPS "operators/cv2/imgproc/*.cc" "operators/cv2/imgproc/*.h*")
  file(GLOB TARGET_SRC_CV2_IMGCODECS_OPS "operators/cv2/imgcodecs/*.cc" "operators/cv2/imgcodecs/*.h*")

  list(APPEND TARGET_SRC ${TARGET_SRC_CV2})
  list(APPEND TARGET_SRC ${TARGET_SRC_CV2_IMGPROC_OPS})
  if (OCOS_ENABLE_OPENCV_CODECS)
    list(APPEND TARGET_SRC ${TARGET_SRC_CV2_IMGCODECS_OPS})
  endif()
endif()

if(OCOS_ENABLE_VISION)
  file(GLOB TARGET_SRC_VISION "operators/vision/*.cc" "operators/vision/*.h*")
  list(APPEND TARGET_SRC ${TARGET_SRC_VISION})
endif()

set(_HAS_TOKENIZER OFF)

if(OCOS_ENABLE_GPT2_TOKENIZER)
  # GPT2
  set(_HAS_TOKENIZER ON)
  file(GLOB tok_TARGET_SRC "operators/tokenizer/bpe_*.*" "operators/tokenizer/unicode*.*" "operators/tokenizer/case_*.*")
  list(APPEND TARGET_SRC ${tok_TARGET_SRC})
endif()

if(OCOS_ENABLE_TRIE_TOKENIZER)
  # Trie Tokenizer
  set(_HAS_TOKENIZER ON)
  file(GLOB tok_TARGET_SRC "operators/tokenizer/trie_tokenizer.hpp" "operators/tokenizer/unescape.h")
  list(APPEND TARGET_SRC ${tok_TARGET_SRC})
endif()

if(OCOS_ENABLE_SPM_TOKENIZER)
  # SentencePiece
  set(_HAS_TOKENIZER ON)
  set(SPM_ENABLE_TCMALLOC OFF CACHE INTERNAL "")
  set(SPM_ENABLE_SHARED OFF CACHE INTERNAL "")
  message(STATUS "Fetch sentencepiece")
  include(sentencepieceproject)
  file(GLOB stpiece_TARGET_SRC "operators/tokenizer/sentencepiece/*.cc" "operators/tokenizer/sentencepiece*")
  list(REMOVE_ITEM stpiece_TARGET_SRC INCLUDE REGEX ".*((spm)|(train)).*")
  list(APPEND TARGET_SRC ${stpiece_TARGET_SRC})
endif()

if(OCOS_ENABLE_WORDPIECE_TOKENIZER)
  set(_HAS_TOKENIZER ON)
  file(GLOB wordpiece_TARGET_SRC "operators/tokenizer/wordpiece*.*")
  list(APPEND TARGET_SRC ${wordpiece_TARGET_SRC})
endif()

if(OCOS_ENABLE_BERT_TOKENIZER)
  # Bert
  set(_HAS_TOKENIZER ON)
  file(GLOB bert_TARGET_SRC "operators/tokenizer/basic_tokenizer.*"
                            "operators/tokenizer/bert_tokenizer.*"
                            "operators/tokenizer/bert_tokenizer_decoder.*")
  list(APPEND TARGET_SRC ${bert_TARGET_SRC})
endif()

if(OCOS_ENABLE_BLINGFIRE)
  # blingfire
  set(_HAS_TOKENIZER ON)
  file(GLOB blingfire_TARGET_SRC "operators/tokenizer/blingfire*.*")
  list(APPEND TARGET_SRC ${blingfire_TARGET_SRC})
endif()

# Build with Azure ops is disabled in a number of places due to the following reasons:
# - not setup for macOS, iOS or WASM
# - link error on Windows 32-bit ARM from some functions in wincrpt.h (e.g. CryptDestroyHash)
#   - not sure if they're available on ARM 32.
#   - we explicitly add crypt32 to the link list which is where they should be defined.
# - build with static CRT on Windows causes link errors with triton. may not be supported.
# - x86 Android build has error when using static openssl.
#   - TODO: need to investigate further. currently getting load error with dynamic libs and runtime error with static libs
if(OCOS_ENABLE_AZURE)
  if (APPLE OR
      CMAKE_SYSTEM_NAME STREQUAL "Emscripten" OR
      (MSVC AND CMAKE_GENERATOR_PLATFORM STREQUAL "ARM") OR
      (MSVC AND _STATIC_MSVC_RUNTIME_LIBRARY) OR
      (ANDROID AND ANDROID_ABI STREQUAL "x86"))
    message(STATUS "Excluding Azure custom operators as they are not currently supported in this type of build. ")
    set(OCOS_ENABLE_AZURE OFF)

  elseif(OCOS_ONNXRUNTIME_VERSION)
    string(REPLACE "." ";" VERSION_LIST ${OCOS_ONNXRUNTIME_VERSION})
    list(GET VERSION_LIST 0 ORT_VERSION_MAJOR)
    list(GET VERSION_LIST 1 ORT_VERSION_MINOR)
    if(ORT_VERSION_MAJOR EQUAL 1 AND ORT_VERSION_MINOR LESS 14)
      message(STATUS "Azure custom operators are not supported with ONNX Runtime versions < 1.14. "
                     "Excluding them from the build.")
      set(OCOS_ENABLE_AZURE OFF)
    endif()
  endif()
endif()

if(OCOS_ENABLE_AZURE)
  # Azure endpoint invokers
  file(GLOB TARGET_SRC_AZURE "operators/azure/*.cc" "operators/azure/*.h*")

  if (ANDROID)
    include(curl)

    # make sure these work
    find_package(OpenSSL REQUIRED)
    find_package(CURL REQUIRED)

    # exclude triton as it's not supported on Android
    list(FILTER TARGET_SRC_AZURE EXCLUDE REGEX ".*triton.*")
  else()
    add_compile_definitions(AZURE_INVOKERS_ENABLE_TRITON)

    # need to set the correct vcpkg target platform strings before including triton
    if (WIN32)
      set(vcpkg_target_platform ${ocos_target_platform})

      # remap known variants
      if (ocos_target_platform STREQUAL "AMD64")
        set(vcpkg_target_platform "x64")
      elseif(ocos_target_platform STREQUAL "Win32")
        set(vcpkg_target_platform "x86")
      elseif(ocos_target_platform STREQUAL "ARM64")
        set(vcpkg_target_platform "arm64")
      elseif(ocos_target_platform STREQUAL "ARM")
        set(vcpkg_target_platform "arm")
      endif()

      if(NOT "${vcpkg_target_platform}" MATCHES "^(x64|x86|arm64|arm)$")
        message(FATAL_ERROR "Unexpected ocos_target_platform: ${ocos_target_platform}")
      endif()

      # vcpkg is used for the azure ops. we build static versions so they're directly included in the extensions library
      # in the python package.
      set(vcpkg_triplet ${vcpkg_target_platform}-windows-static-md)

      message(STATUS "vcpkg_triplet: ${vcpkg_triplet}")
    endif()

    include(triton)
  endif()

  list(APPEND TARGET_SRC ${TARGET_SRC_AZURE})
endif()

if(OCOS_ENABLE_GPT2_TOKENIZER OR OCOS_ENABLE_WORDPIECE_TOKENIZER)
  message(STATUS "Fetch json")
  include(json)
endif()

if(_HAS_TOKENIZER)
  message(STATUS "Tokenizer needed.")
  file(GLOB tokenizer_TARGET_SRC "operators/tokenizer/tokenizers.*" "operators/tokenizer/*.hpp")
  list(APPEND TARGET_SRC ${tokenizer_TARGET_SRC})
endif()

### make all compile options.
if(MSVC)
  add_compile_options("$<$<COMPILE_LANGUAGE:CUDA>:SHELL:--compiler-options /utf-8>" "$<$<COMPILE_LANGUAGE:CXX,C>:/utf-8>")
endif()

# Library will not be built if the target src for the lib does not contain any valid *.cc files.
# Hence the placeholders `noexcep_operators_placeholder.cc` and `ocos_operators_placeholder.cc`
# are added to the target sources for TARGET_SRC_NOEXCEPTION and TARGET_SRC respectively
# to ensure the libraries get built.
add_library(noexcep_operators STATIC ${TARGET_SRC_NOEXCEPTION})
add_library(ocos_operators STATIC ${TARGET_SRC})
# TODO: need to address the SDL warnings happens on custom operator code.
# if (HAS_SDL)
#   target_compile_options(ocos_operators PRIVATE "/sdl")
# endif()
set_target_properties(noexcep_operators PROPERTIES FOLDER "operators")
set_target_properties(ocos_operators PROPERTIES FOLDER "operators")

# filter out any files in ${TARGET_SRC} which don't have prefix of ${PROJECT_SOURCE_DIR} before calling source_group
set(_TARGET_SRC_FOR_SOURCE_GROUP)
foreach(_TARGET_SRC_FILE IN LISTS TARGET_SRC)
  cmake_path(IS_PREFIX PROJECT_SOURCE_DIR ${_TARGET_SRC_FILE}
             NORMALIZE
             _is_prefix_result)
  if(_is_prefix_result)
    list(APPEND _TARGET_SRC_FOR_SOURCE_GROUP ${_TARGET_SRC_FILE})
  endif()
endforeach()
source_group(TREE ${PROJECT_SOURCE_DIR} FILES ${_TARGET_SRC_FOR_SOURCE_GROUP})

standardize_output_folder(noexcep_operators)
standardize_output_folder(ocos_operators)

if(OCOS_USE_VCPKG)
  target_link_libraries(noexcep_operators PRIVATE onnxruntime::onnxruntime)
  target_link_libraries(ocos_operators PRIVATE onnxruntime::onnxruntime)
else()
  target_include_directories(noexcep_operators PUBLIC ${ONNXRUNTIME_INCLUDE_DIR})
  target_include_directories(ocos_operators PUBLIC ${ONNXRUNTIME_INCLUDE_DIR})  
endif()

if(TARGET Microsoft.GSL::GSL)
  target_link_libraries(noexcep_operators PRIVATE Microsoft.GSL::GSL)
  target_link_libraries(ocos_operators PRIVATE Microsoft.GSL::GSL)
endif()

target_include_directories(noexcep_operators PUBLIC
  $<BUILD_INTERFACE:${PROJECT_SOURCE_DIR}/include>
  $<BUILD_INTERFACE:${PROJECT_SOURCE_DIR}/include/custom_op>
  $<BUILD_INTERFACE:${PROJECT_SOURCE_DIR}/base>
  $<BUILD_INTERFACE:${PROJECT_SOURCE_DIR}/operators>
  $<INSTALL_INTERFACE:include>
)
target_include_directories(ocos_operators PUBLIC
  $<BUILD_INTERFACE:${PROJECT_SOURCE_DIR}/include>
  $<BUILD_INTERFACE:${PROJECT_SOURCE_DIR}/include/custom_op>
  $<BUILD_INTERFACE:${PROJECT_SOURCE_DIR}/base>
  $<BUILD_INTERFACE:${PROJECT_SOURCE_DIR}/operators>
  $<INSTALL_INTERFACE:include>
)


if (OCOS_USE_CUDA)
  target_include_directories(ocos_operators PUBLIC ${cutlass_SOURCE_DIR}/include ${cutlass_SOURCE_DIR}/examples)
endif()

set(ocos_libraries)
set(OCOS_COMPILE_DEFINITIONS)

if(OCOS_ENABLE_DLIB)
  list(APPEND OCOS_COMPILE_DEFINITIONS ENABLE_DLIB)
endif()

if (OCOS_ENABLE_AUDIO)
  list(APPEND OCOS_COMPILE_DEFINITIONS ENABLE_DR_LIBS)
  if(OCOS_USE_VCPKG)
    target_include_directories(noexcep_operators PUBLIC ${DRLIBS_INCLUDE_DIR})
  else()
    target_include_directories(noexcep_operators PUBLIC $<BUILD_INTERFACE:${DRLIBS_INCLUDE_DIR}>)
  endif()
endif()

if(_HAS_TOKENIZER)
  list(APPEND OCOS_COMPILE_DEFINITIONS ENABLE_TOKENIZER)
  target_include_directories(ocos_operators PRIVATE
    ${PROJECT_SOURCE_DIR}/operators/tokenizer)
endif()

if(OCOS_ENABLE_TF_STRING)
<<<<<<< HEAD
  if(OCOS_USE_VCPKG)
    FIND_PACKAGE(farmhash REQUIRED)
    TARGET_LINK_LIBRARIES(noexcep_operators PRIVATE GOOGLE::farmhash) 
  else()
    target_include_directories(noexcep_operators PUBLIC $<BUILD_INTERFACE:${farmhash_SOURCE_DIR}/src>)
  endif()
  list(APPEND OCOS_COMPILE_DEFINITIONS ENABLE_TF_STRING NOMINMAX FARMHASH_NO_BUILTIN_EXPECT FARMHASH_DEBUG=0)
=======
  list(APPEND OCOS_COMPILE_DEFINITIONS ENABLE_TF_STRING NOMINMAX)
>>>>>>> a3587650

  if(OCOS_ENABLE_RE2_REGEX)
    target_link_libraries(noexcep_operators PUBLIC re2::re2)
  endif()
endif()

if(OCOS_ENABLE_RE2_REGEX)
  list(APPEND OCOS_COMPILE_DEFINITIONS ENABLE_RE2_REGEX)
endif()

if(OCOS_ENABLE_MATH)
  target_include_directories(ocos_operators PUBLIC ${dlib_SOURCE_DIR})
  list(APPEND OCOS_COMPILE_DEFINITIONS ENABLE_MATH)
endif()

if(_ENABLE_OPENCV)
  list(APPEND ocos_libraries ${opencv_LIBS})
  target_include_directories(ocos_operators PUBLIC ${opencv_INCLUDE_DIRS})
endif()

if(OCOS_ENABLE_OPENCV_CODECS)
  list(APPEND OCOS_COMPILE_DEFINITIONS ENABLE_OPENCV_CODECS)
endif()

if(OCOS_ENABLE_CV2)
  list(APPEND OCOS_COMPILE_DEFINITIONS ENABLE_CV2)
endif()

if(OCOS_ENABLE_VISION)
  list(APPEND OCOS_COMPILE_DEFINITIONS ENABLE_VISION)
  set(_DEFAULT_CODEC_ENABLE ON)
  if(OCOS_ENABLE_VENDOR_IMAGE_CODECS)
    add_compile_definitions(OCOS_ENABLE_VENDOR_IMAGE_CODECS)
    if(WIN32)
      # Use WIC on Windows. Nothing to be done
      set(_DEFAULT_CODEC_ENABLE OFF)
    elseif(CMAKE_SYSTEM_NAME STREQUAL "Darwin" OR CMAKE_SYSTEM_NAME STREQUAL "iOS")
      # Use ImageIO on Apple platforms
      set(_DEFAULT_CODEC_ENABLE OFF)
      set(_APPLE_FRAMEWORKS "-framework CoreFoundation" "-framework CoreGraphics" "-framework ImageIO" "-framework CoreServices")
      if(CMAKE_SYSTEM_NAME STREQUAL "iOS")
        list(APPEND _APPLE_FRAMEWORKS "-framework MobileCoreServices")
      endif()
      target_link_libraries(ocos_operators PRIVATE ${_APPLE_FRAMEWORKS})
    endif()
  endif()

  if(_DEFAULT_CODEC_ENABLE)
    if (NOT OCOS_ENABLE_DLIB)
      message(FATAL_ERROR "Vision operators require DLIB to be enabled.") # for now, we need dlib for image processing
    endif()
    include(ext_imgcodecs)  
    target_include_directories(ocos_operators PUBLIC ${libPNG_SOURCE_DIR} ${libJPEG_SOURCE_DIR})
    target_link_libraries(ocos_operators PUBLIC ${PNG_LIBRARY} ${JPEG_LIBRARY})
  endif()
endif()

if(OCOS_ENABLE_AZURE)
  list(APPEND OCOS_COMPILE_DEFINITIONS ENABLE_AZURE)
endif()

if (OCOS_ENABLE_C_API)
  list(APPEND OCOS_COMPILE_DEFINITIONS ENABLE_C_API)
endif()

if(OCOS_ENABLE_GPT2_TOKENIZER)
  # GPT2
  list(APPEND OCOS_COMPILE_DEFINITIONS ENABLE_GPT2_TOKENIZER)
endif()

if(OCOS_ENABLE_TRIE_TOKENIZER)
  list(APPEND OCOS_COMPILE_DEFINITIONS ENABLE_TRIE_TOKENIZER)
endif()

if(OCOS_ENABLE_WORDPIECE_TOKENIZER)
  list(APPEND OCOS_COMPILE_DEFINITIONS ENABLE_WORDPIECE_TOKENIZER)
endif()

if(OCOS_ENABLE_BERT_TOKENIZER)
  list(APPEND OCOS_COMPILE_DEFINITIONS ENABLE_BERT_TOKENIZER)
endif()

if(OCOS_ENABLE_SPM_TOKENIZER)
  if(TARGET sentencepiece::sentencepiece-static)
    list(APPEND ocos_libraries sentencepiece::sentencepiece-static)  
  else()    
    list(APPEND ocos_libraries sentencepiece-static)
  endif()
  list(APPEND OCOS_COMPILE_DEFINITIONS ENABLE_SPM_TOKENIZER)
endif()

if(OCOS_ENABLE_BLINGFIRE)
  include(blingfire)
  list(APPEND OCOS_COMPILE_DEFINITIONS ENABLE_BLINGFIRE)
  list(APPEND ocos_libraries bingfirtinydll_static)
endif()

if(OCOS_ENABLE_GPT2_TOKENIZER OR OCOS_ENABLE_WORDPIECE_TOKENIZER)
  target_link_libraries(ocos_operators PUBLIC nlohmann_json::nlohmann_json)
endif()

# If building a shared library we can't throw an internal exception type across the library boundary as the type
# will be unknown. Set a compile definition so the code can adjust to the build type.
if(OCOS_BUILD_SHARED_LIB)
  list(APPEND OCOS_COMPILE_DEFINITIONS OCOS_SHARED_LIBRARY)
endif()

# __android_log_print support
if(ANDROID)
  list(APPEND ocos_libraries log)
endif()

list(REMOVE_DUPLICATES OCOS_COMPILE_DEFINITIONS)
target_compile_definitions(noexcep_operators PRIVATE ${OCOS_COMPILE_DEFINITIONS})
if(NOT OCOS_ENABLE_CPP_EXCEPTIONS)
  if(MSVC)
    get_target_property(_target_cxx_flags noexcep_operators COMPILE_OPTIONS)
    list(REMOVE_ITEM _target_cxx_flags "/EHsc")
    list(APPEND _target_cxx_flags "/EHs-c-")
    set_target_properties(noexcep_operators PROPERTIES COMPILE_OPTIONS "${_target_cxx_flags}")
  else()
    target_compile_options(noexcep_operators PRIVATE -fno-exceptions -fno-unwind-tables -fno-asynchronous-unwind-tables)
  endif()
endif()

list(APPEND ocos_libraries noexcep_operators)
target_compile_definitions(ocos_operators PRIVATE ${OCOS_COMPILE_DEFINITIONS})
target_link_libraries(ocos_operators PRIVATE ${ocos_libraries})

file(GLOB _TARGET_LIB_SRC "shared/lib/*.cc")
if(OCOS_ENABLE_C_API)
  file(GLOB utils_TARGET_SRC "shared/api/c_api_utils.*" "shared/api/runner.hpp")
  list(APPEND _TARGET_LIB_SRC ${utils_TARGET_SRC})
  if(_HAS_TOKENIZER)
    file(GLOB tok_TARGET_SRC "shared/api/c_api_tokenizer.cc" "shared/api/token*" "shared/api/chat*")
    list(APPEND _TARGET_LIB_SRC ${tok_TARGET_SRC})
  endif()
  if(OCOS_ENABLE_AUDIO)
    file(GLOB audio_TARGET_SRC "shared/api/c_api_feature_extraction.*" "shared/api/speech_*")
    list(APPEND _TARGET_LIB_SRC ${audio_TARGET_SRC})
  endif()
  if(OCOS_ENABLE_VISION)
    file(GLOB cv2_TARGET_SRC "shared/api/c_api_processor.*" "shared/api/image_*.*")
    list(APPEND _TARGET_LIB_SRC ${cv2_TARGET_SRC})
  endif()
endif()

if(CMAKE_SYSTEM_NAME STREQUAL "Emscripten")
  include(ext_wasm)
else()
  add_library(ortcustomops STATIC ${_TARGET_LIB_SRC})
  file(GLOB ORT_EXT_PUB_HEADERS "base/*.h" "include/*.h" "include/custom_op/*.h" "include/custom_op/*.inc" "include/*.hpp" "shared/api/*.h" "shared/api/*.hpp")
  target_sources(ortcustomops PUBLIC FILE_SET HEADERS BASE_DIRS ${PROJECT_SOURCE_DIR}/include ${PROJECT_SOURCE_DIR}/base ${PROJECT_SOURCE_DIR}/shared/api FILES ${ORT_EXT_PUB_HEADERS})
  if(OCOS_USE_VCPKG)
    target_link_libraries(ortcustomops PRIVATE onnxruntime::onnxruntime)
  else()
    target_include_directories(ortcustomops PRIVATE ${ONNXRUNTIME_INCLUDE_DIR})
  endif()
  target_link_libraries(ortcustomops PRIVATE Microsoft.GSL::GSL)
  if(OCOS_ENABLE_GPT2_TOKENIZER OR OCOS_ENABLE_WORDPIECE_TOKENIZER)
    target_link_libraries(ortcustomops PRIVATE nlohmann_json::nlohmann_json)
  endif()
  target_include_directories(ortcustomops PRIVATE operators/tokenizer)
  if (HAS_SDL)
    target_compile_options(ortcustomops PRIVATE "/sdl")
  endif()
  add_library(onnxruntime_extensions ALIAS ortcustomops)
  standardize_output_folder(ortcustomops)
endif()
set_target_properties(ortcustomops PROPERTIES FOLDER "operators")

if(OCOS_ENABLE_AZURE)
  if (ANDROID)
    # find_package calls were made immediately after `include(curl)` so we know CURL and OpenSSL are available.
    find_package(ZLIB REQUIRED)
    target_link_libraries(ocos_operators PUBLIC CURL::libcurl OpenSSL::Crypto OpenSSL::SSL ZLIB::ZLIB)
  else()
    # we need files from the triton client (e.g. curl header on linux) to be available for the ocos_operators build.
    # add a dependency so the fetch and build of triton happens first.
    add_dependencies(ocos_operators triton)
    target_include_directories(ocos_operators PUBLIC ${triton_INSTALL_DIR}/include)

    target_link_directories(ocos_operators PUBLIC ${triton_INSTALL_DIR}/lib)
    target_link_directories(ocos_operators PUBLIC ${triton_INSTALL_DIR}/lib64)

    if (WIN32)
      # As per https://curl.se/docs/faq.html#Link_errors_when_building_libcur we need to set CURL_STATICLIB.
      target_compile_definitions(ocos_operators PRIVATE CURL_STATICLIB)
      target_include_directories(ocos_operators PUBLIC ${VCPKG_SRC}/installed/${vcpkg_triplet}/include)

      if (CMAKE_BUILD_TYPE STREQUAL "Debug")
        set(curl_LIB_NAME "libcurl-d")
        set(zlib_LIB_NAME "zlibd")
        target_link_directories(ocos_operators PUBLIC ${VCPKG_SRC}/installed/${vcpkg_triplet}/debug/lib)
      else()
        set(curl_LIB_NAME "libcurl")
        set(zlib_LIB_NAME "zlib")
        target_link_directories(ocos_operators PUBLIC ${VCPKG_SRC}/installed/${vcpkg_triplet}/lib)
      endif()
      target_link_libraries(ocos_operators PUBLIC httpclient_static ${curl_LIB_NAME} libcrypto libssl ${zlib_LIB_NAME} ws2_32 crypt32 Wldap32)
    else()
      find_package(ZLIB REQUIRED)

      # If finding the OpenSSL or CURL package fails for a local build you can install libcurl4-openssl-dev.
      # See also info on triton client dependencies here: https://github.com/triton-inference-server/client
      find_package(OpenSSL REQUIRED)
      find_package(CURL)

      if (CURL_FOUND)
        message(STATUS "Found CURL package")
        set(libcurl_target CURL::libcurl)
      else()
        # curl is coming from triton but as that's an external project it isn't built yet and we have to add
        # paths and library names instead of cmake targets.
        message(STATUS "Using CURL build from triton client. Once built it should be in ${triton_THIRD_PARTY_DIR}/curl")
        target_include_directories(ocos_operators PUBLIC ${triton_THIRD_PARTY_DIR}/curl/include)

        # Install is to 'lib' except on CentOS (which is used for the manylinux build of the python wheel).
        # Side note: we have to patch the triton client CMakeLists.txt to only use 'lib64' for 64-bit builds otherwise
        #            the build of the 32-bit python wheel fails with CURL not being found due to the invalid library
        #            directory name.
        target_link_directories(ocos_operators PUBLIC ${triton_THIRD_PARTY_DIR}/curl/lib)
        target_link_directories(ocos_operators PUBLIC ${triton_THIRD_PARTY_DIR}/curl/lib64)

        if (CMAKE_BUILD_TYPE STREQUAL "Debug")
          set(libcurl_target "curl-d")
        else()
          set(libcurl_target "curl")
        endif()
      endif()

      target_link_libraries(ocos_operators PUBLIC httpclient_static ${libcurl_target} OpenSSL::Crypto OpenSSL::SSL ZLIB::ZLIB)
    endif()
  endif()
endif()

target_compile_definitions(ortcustomops PUBLIC ${OCOS_COMPILE_DEFINITIONS})
target_include_directories(ortcustomops PUBLIC "$<TARGET_PROPERTY:noexcep_operators,INTERFACE_INCLUDE_DIRECTORIES>")
target_include_directories(ortcustomops PUBLIC "$<TARGET_PROPERTY:ocos_operators,INTERFACE_INCLUDE_DIRECTORIES>")

target_link_libraries(ortcustomops PUBLIC ocos_operators)

if(OCOS_BUILD_SHARED_LIB)
  file(GLOB shared_TARGET_SRC "shared/*.cc" "shared/*.h")
  if (OCOS_ENABLE_C_API)
    if (NOT _HAS_TOKENIZER OR NOT OCOS_ENABLE_AUDIO OR NOT OCOS_ENABLE_VISION)
      message(FATAL_ERROR "Shared library build requires GPT2_TOKENIZER, AUDIO, VISION to be enabled.")
    endif()
    list(APPEND shared_TARGET_SRC "shared/extensions_c.def")
  else()
    list(APPEND shared_TARGET_SRC "shared/ortcustomops.def")
  endif()
  add_library(extensions_shared SHARED ${shared_TARGET_SRC})
  if(TARGET dlib::dlib)
    target_link_libraries(extensions_shared PUBLIC dlib::dlib)
  elseif(TARGET dlib)
    target_link_libraries(extensions_shared PUBLIC dlib)
  endif()
  if(OCOS_USE_VCPKG)
    target_link_libraries(extensions_shared PRIVATE onnxruntime::onnxruntime)
  else()
    target_include_directories(extensions_shared PRIVATE ${ONNXRUNTIME_INCLUDE_DIR})
  endif()
  # We need to propagate OCOS_SHARED_LIBRARY if set.
  # could specifically add that if using OCOS_COMPILE_DEFINITIONS is too much.
  target_compile_definitions(extensions_shared PRIVATE ${OCOS_COMPILE_DEFINITIONS})

  source_group(TREE ${PROJECT_SOURCE_DIR} FILES ${shared_TARGET_SRC})
  standardize_output_folder(extensions_shared)

  if(LINUX OR ANDROID)
    set_property(TARGET extensions_shared APPEND_STRING PROPERTY LINK_FLAGS
      " -Wl,--version-script -Wl,${PROJECT_SOURCE_DIR}/shared/ortcustomops.ver")
    # strip if not a debug build
    if(NOT CMAKE_BUILD_TYPE STREQUAL "Debug")
      set_property(TARGET extensions_shared APPEND_STRING PROPERTY LINK_FLAGS " -Wl,-s")
    endif()
  endif()

  target_include_directories(extensions_shared PUBLIC $<TARGET_PROPERTY:ortcustomops,INTERFACE_INCLUDE_DIRECTORIES>)
  target_link_libraries(extensions_shared PRIVATE ortcustomops)
  set_target_properties(extensions_shared PROPERTIES OUTPUT_NAME "ortextensions")
  if(MSVC AND ocos_target_platform MATCHES "x86|x64")
    target_link_options(extensions_shared PRIVATE "/CETCOMPAT")
  endif()

  # Set some properties of your target
  set_target_properties(extensions_shared PROPERTIES
    VERSION ${CPACK_PACKAGE_VERSION_MAJOR}.${CPACK_PACKAGE_VERSION_MINOR}.${CPACK_PACKAGE_VERSION_PATCH}
    SOVERSION ${CPACK_PACKAGE_VERSION_MAJOR}
  )

  # Install your target
  install(TARGETS extensions_shared ortcustomops noexcep_operators ocos_operators
    EXPORT ${PROJECT_NAME}Targets
	FILE_SET HEADERS DESTINATION include
	PUBLIC_HEADER DESTINATION ${CMAKE_INSTALL_INCLUDEDIR}
	ARCHIVE   DESTINATION ${CMAKE_INSTALL_LIBDIR}
    LIBRARY   DESTINATION ${CMAKE_INSTALL_LIBDIR}
    RUNTIME   DESTINATION ${CMAKE_INSTALL_BINDIR}
    FRAMEWORK DESTINATION ${CMAKE_INSTALL_BINDIR}
  )

endif()

if(OCOS_USE_CUDA)
  target_include_directories(ocos_operators PUBLIC ${CMAKE_CUDA_TOOLKIT_INCLUDE_DIRECTORIES})
  target_include_directories(ortcustomops PUBLIC ${CMAKE_CUDA_TOOLKIT_INCLUDE_DIRECTORIES})
  target_link_libraries(extensions_shared PUBLIC cudart cublas cufft)
endif()

if(OCOS_BUILD_PYTHON)
  message(STATUS "Python Build is enabled")
  set(shared_TARGET_LIB_SRC ${_TARGET_LIB_SRC}) # these library file are also needed for python build
  include(ext_python)
endif()

if(OCOS_BUILD_JAVA)
  message(STATUS "Java Build is enabled")
  include(ext_java)
endif()

if(OCOS_BUILD_APPLE_FRAMEWORK)
  include(ext_apple_framework)
  if (MAC_CATALYST)
    add_compile_options(-Wno-overriding-t-option)
    add_link_options(-Wno-overriding-t-option)
  endif()
endif()

if (_ORTX_STANDALONE_PROJECT)
  # clean up the requirements.txt files from 3rd party project folder to suppress the code security false alarms
  file(GLOB_RECURSE NO_USE_FILES ${CMAKE_BINARY_DIR}/_deps/*requirements.txt)
  message(STATUS "Found the following requirements.txt: ${NO_USE_FILES}")

  foreach(nf ${NO_USE_FILES})
    execute_process(COMMAND ${CMAKE_COMMAND} -E remove ${nf})
  endforeach()

  # Run CPack to generate the NuGet package
  include(CPack)

  if(OCOS_ENABLE_CTEST AND NOT MAC_CATALYST)
    include(ext_tests)
  endif()
  if(OCOS_USE_VCPKG)
  include(GNUInstallDirs)
  include(CMakePackageConfigHelpers)
  set(PROJECT_CONFIG_CONTENT "@PACKAGE_INIT@\n")
  string(APPEND PROJECT_CONFIG_CONTENT
        "include(\"\${CMAKE_CURRENT_LIST_DIR}/${PROJECT_NAME}Targets.cmake\")")
  file(WRITE "${CMAKE_CURRENT_BINARY_DIR}/PROJECT_CONFIG_FILE" ${PROJECT_CONFIG_CONTENT})
  install(EXPORT ${PROJECT_NAME}Targets
    NAMESPACE ${PROJECT_NAME}::
    DESTINATION ${CMAKE_INSTALL_LIBDIR}/cmake/${PROJECT_NAME})
# Create config for find_package()
  configure_package_config_file(
    "${CMAKE_CURRENT_BINARY_DIR}/PROJECT_CONFIG_FILE" ${PROJECT_NAME}Config.cmake
    INSTALL_DESTINATION "${CMAKE_INSTALL_LIBDIR}/cmake/${PROJECT_NAME}")
  file (STRINGS "${PROJECT_SOURCE_DIR}/version.txt" ORT_VERSION)

  write_basic_package_version_file(
    "${PROJECT_BINARY_DIR}/${PROJECT_NAME}ConfigVersion.cmake"
    VERSION ${ORT_VERSION}
    COMPATIBILITY SameMajorVersion)

  install(
    FILES
    "${PROJECT_BINARY_DIR}/${PROJECT_NAME}Config.cmake"
    "${PROJECT_BINARY_DIR}/${PROJECT_NAME}ConfigVersion.cmake"
    DESTINATION "${CMAKE_INSTALL_LIBDIR}/cmake/${PROJECT_NAME}")
  endif()
endif()

if(OCOS_USE_WINRT)
  set(CMAKE_CXX_STANDARD 20)
  include(cmake/winrt.cmake)
  enable_cppwinrt(ortcustomops)
endif()<|MERGE_RESOLUTION|>--- conflicted
+++ resolved
@@ -675,17 +675,7 @@
 endif()
 
 if(OCOS_ENABLE_TF_STRING)
-<<<<<<< HEAD
-  if(OCOS_USE_VCPKG)
-    FIND_PACKAGE(farmhash REQUIRED)
-    TARGET_LINK_LIBRARIES(noexcep_operators PRIVATE GOOGLE::farmhash) 
-  else()
-    target_include_directories(noexcep_operators PUBLIC $<BUILD_INTERFACE:${farmhash_SOURCE_DIR}/src>)
-  endif()
-  list(APPEND OCOS_COMPILE_DEFINITIONS ENABLE_TF_STRING NOMINMAX FARMHASH_NO_BUILTIN_EXPECT FARMHASH_DEBUG=0)
-=======
   list(APPEND OCOS_COMPILE_DEFINITIONS ENABLE_TF_STRING NOMINMAX)
->>>>>>> a3587650
 
   if(OCOS_ENABLE_RE2_REGEX)
     target_link_libraries(noexcep_operators PUBLIC re2::re2)
