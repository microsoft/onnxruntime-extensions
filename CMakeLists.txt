cmake_minimum_required(VERSION 3.16.0)
project(onnxruntime_extensions LANGUAGES C CXX)
# set(CMAKE_VERBOSE_MAKEFILE ON)

if(NOT CMAKE_BUILD_TYPE)
  message(STATUS "Build type not set - using RelWithDebInfo")
  set(CMAKE_BUILD_TYPE "RelWithDebInfo" CACHE STRING "Choose build type: Debug Release RelWithDebInfo." FORCE)
endif()


set(CPACK_PACKAGE_NAME "onnxruntime_extensions")
set(CPACK_PACKAGE_VERSION_MAJOR "0")
set(CPACK_PACKAGE_VERSION_MINOR "3")
set(CPACK_PACKAGE_VERSION_PATCH "1")
set(VERSION ${CPACK_PACKAGE_VERSION_MAJOR}.${CPACK_PACKAGE_VERSION_MINOR}.${CPACK_PACKAGE_VERSION_PATCH})


set(CMAKE_CXX_STANDARD 17)
set(CMAKE_CXX_STANDARD_REQUIRED ON)
set(CMAKE_CXX_EXTENSIONS OFF)
include(CheckCXXCompilerFlag)
include(CheckLanguage)

option(CC_OPTIMIZE "Allow compiler optimizations, Set to OFF to disable" ON)
option(OCOS_ENABLE_PYTHON "Enable Python component building" OFF)
option(OCOS_ENABLE_CTEST "Enable C++ test" OFF)
option(OCOS_ENABLE_CPP_EXCEPTIONS "Enable C++ Exception" ON)
option(OCOS_ENABLE_TF_STRING "Enable String Operator Set" ON)
option(OCOS_ENABLE_GPT2_TOKENIZER "Enable the GPT2 tokenizer building" ON)
option(OCOS_ENABLE_SPM_TOKENIZER "Enable the SentencePiece tokenizer building" ON)
option(OCOS_ENABLE_BERT_TOKENIZER "Enable the BertTokenizer building" ON)
option(OCOS_ENABLE_BLINGFIRE "Enable the Blingfire building" ON)
option(OCOS_ENABLE_MATH "Enable the math tensor operators building" ON)
option(OCOS_ENABLE_STATIC_LIB "Enable generating static library" OFF)
<<<<<<< HEAD
option(OCOS_ENABLE_OPLIST_FILE "Enable including the selected_ops tool file" OFF)
option(OCOS_ENABLE_RE2 "Enable re2 instead of std::regex for regex" ON)

=======
option(OCOS_ENABLE_SELECTED_OPLIST "Enable including the selected_ops tool file" OFF)
>>>>>>> ef4e07c5


function(disable_all_operators)
  set(OCOS_ENABLE_TF_STRING OFF CACHE INTERNAL "")
  set(OCOS_ENABLE_GPT2_TOKENIZER OFF CACHE INTERNAL "")
  set(OCOS_ENABLE_SPM_TOKENIZER OFF CACHE INTERNAL "")
  set(OCOS_ENABLE_BERT_TOKENIZER OFF CACHE INTERNAL "")
  set(OCOS_ENABLE_BLINGFIRE OFF CACHE INTERNAL "")
  set(OCOS_ENABLE_MATH OFF CACHE INTERNAL "")
  set(OCOS_ENABLE_TF_STRING OFF CACHE INTERNAL "")
endfunction()

if(NOT CC_OPTIMIZE)
  message("!!!THE COMPILER OPTIMIZATION HAS BEEN DISABLED, DEBUG-ONLY!!!")
  string(REGEX REPLACE "([\-\/]O[123])" "" CMAKE_C_FLAGS_RELWITHDEBINFO "${CMAKE_C_FLAGS_RELWITHDEBINFO}")
  string(REGEX REPLACE "([\-\/]O[123])" "" CMAKE_C_FLAGS_RELEASE "${CMAKE_C_FLAGS_RELEASE}")
  string(REGEX REPLACE "([\-\/]O[123])" "" CMAKE_CXX_FLAGS_RELWITHDEBINFO "${CMAKE_CXX_FLAGS_RELWITHDEBINFO}")
  string(REGEX REPLACE "([\-\/]O[123])" "" CMAKE_CXX_FLAGS_RELEASE "${CMAKE_CXX_FLAGS_RELEASE}")

  if (NOT WIN32)
    set(CMAKE_CXX_FLAGS "${CMAKE_CXX_FLAGS} -O0")
    set(CMAKE_C_FLAGS "${CMAKE_C_FLAGS} -O0")
  else()
    set(CMAKE_CXX_FLAGS "${CMAKE_CXX_FLAGS} /Od")
    set(CMAKE_C_FLAGS "${CMAKE_C_FLAGS} /Od")
  endif()
endif()

# Build the libraries with -fPIC
set(CMAKE_POSITION_INDEPENDENT_CODE ON)

set(CMAKE_FIND_FRAMEWORK NEVER CACHE STRING "...")
if(NOT "${CMAKE_FIND_FRAMEWORK}" STREQUAL "NEVER")
  message(FATAL_ERROR "CMAKE_FIND_FRAMEWORK is not NEVER")
endif()

# External dependencies
list(APPEND CMAKE_MODULE_PATH ${PROJECT_SOURCE_DIR}/cmake/externals ${PROJECT_SOURCE_DIR}/cmake)

if (OCOS_ENABLE_SELECTED_OPLIST)
  message(STATUS "Looking for the _selectedoplist.cmake")
  disable_all_operators()
  include(_selectedoplist)
endif()

if(NOT OCOS_ENABLE_CPP_EXCEPTIONS)
  include(noexcep_ops)
  add_compile_definitions(OCOS_NO_EXCEPTIONS ORT_NO_EXCEPTIONS)
  if(MSVC)
    string(REGEX REPLACE "/EHsc" "/EHs-c-" CMAKE_CXX_FLAGS "${CMAKE_CXX_FLAGS}")
    add_compile_definitions("_HAS_EXCEPTIONS=0")
  else()
    set(CMAKE_CXX_FLAGS "${CMAKE_CXX_FLAGS} -fno-exceptions -fno-unwind-tables -fno-asynchronous-unwind-tables")
  endif()
endif()

include(FetchContent)

if (NOT TARGET farmhash)
  message(STATUS "Fetch farmhash")
  include(farmhash)
  FetchContent_GetProperties(farmhash)
endif()

if (NOT TARGET re2::re2)
  set(RE2_BUILD_TESTING OFF CACHE INTERNAL "")
  message(STATUS "Fetch googlere2")
  include(googlere2)
  FetchContent_GetProperties(googlere2)
endif()

if(CMAKE_SYSTEM_NAME STREQUAL "Emscripten")
  set_property(TARGET re2 PROPERTY COMPILE_OPTIONS )
endif()

file(GLOB TARGET_SRC "operators/*.cc" "operators/*.h")
if (OCOS_ENABLE_TF_STRING)
  file(GLOB TARGET_SRC_KERNELS "operators/text/*.cc" "operators/text/*.h*")
  file(GLOB TARGET_SRC_HASH "${farmhash_SOURCE_DIR}/src/farmhash.*")
  list(APPEND TARGET_SRC ${TARGET_SRC_KERNELS} ${TARGET_SRC_HASH})
endif()

if (OCOS_ENABLE_MATH)
  set(DLIB_NO_GUI_SUPPORT ON CACHE INTERNAL "")
  set(DLIB_USE_CUDA OFF CACHE INTERNAL "")
  set(DLIB_USE_LAPACK OFF CACHE INTERNAL "")
  set(DLIB_USE_BLAS OFF CACHE INTERNAL "")
  include(dlib)
  file(GLOB TARGET_SRC_MATH "operators/math/*.cc" "operators/math/*.h*")
  list(APPEND TARGET_SRC ${TARGET_SRC_MATH})
endif()

if (OCOS_ENABLE_GPT2_TOKENIZER)
  # GPT2
  file(GLOB tok_TARGET_SRC "operators/tokenizer/gpt*.cc" "operators/tokenizer/unicode*.*")
  list(APPEND TARGET_SRC ${tok_TARGET_SRC})
endif()

if (OCOS_ENABLE_SPM_TOKENIZER)
  # SentencePiece
  set(SPM_ENABLE_TCMALLOC OFF CACHE INTERNAL "")
  set(SPM_ENABLE_SHARED OFF CACHE INTERNAL "")
  message(STATUS "Fetch sentencepiece")
  include(sentencepieceproject)
  file(GLOB stpiece_TARGET_SRC "operators/tokenizer/sentencepiece/*.cc" "operators/tokenizer/sentencepiece*")
  list(REMOVE_ITEM stpiece_TARGET_SRC INCLUDE REGEX ".*((spm)|(train)).*")
  list(APPEND TARGET_SRC ${stpiece_TARGET_SRC})
endif()

if (OCOS_ENABLE_BERT_TOKENIZER)
  # Bert
  file(GLOB bert_TARGET_SRC "operators/tokenizer/wordpiece*.*")
  list(APPEND TARGET_SRC ${bert_TARGET_SRC})
endif()

if (OCOS_ENABLE_GPT2_TOKENIZER OR OCOS_ENABLE_BERT_TOKENIZER)
  if (NOT TARGET nlohmann_json)
    set(JSON_BuildTests OFF CACHE INTERNAL "")
    message(STATUS "Fetch json")
    include(json)
  endif()
endif()

if (OCOS_ENABLE_BLINGFIRE)
  file(GLOB blingfire_TARGET_SRC "operators/tokenizer/blingfire*.*")
  list(APPEND TARGET_SRC ${blingfire_TARGET_SRC})
endif()


add_compile_options("$<$<C_COMPILER_ID:MSVC>:/utf-8>")
add_compile_options("$<$<CXX_COMPILER_ID:MSVC>:/utf-8>")
add_library(ocos_operators STATIC ${TARGET_SRC})
target_include_directories(ocos_operators PUBLIC operators/tokenizer)

set(ocos_libraries "")
if (OCOS_ENABLE_TF_STRING)
  list(APPEND ocos_libraries re2)
endif()

target_include_directories(ocos_operators PUBLIC
  ${PROJECT_SOURCE_DIR}/includes
  ${PROJECT_SOURCE_DIR}/includes/onnxruntime
  ${PROJECT_SOURCE_DIR}/operators)

set(OCOS_COMPILE_DEFINITIONS "")

if (OCOS_ENABLE_TF_STRING)
  target_include_directories(ocos_operators PUBLIC
    ${googlere2_SOURCE_DIR}
    ${farmhash_SOURCE_DIR}/src)
  list(APPEND OCOS_COMPILE_DEFINITIONS ENABLE_TF_STRING)
endif()

if (OCOS_ENABLE_MATH)
  target_include_directories(ocos_operators PUBLIC ${dlib_SOURCE_DIR})
  list(APPEND OCOS_COMPILE_DEFINITIONS ENABLE_MATH)
  # The dlib matrix implementation is all in the headers, no library compiling needed.
  list(APPEND ocos_libraries dlib::dlib)
endif()

if (OCOS_ENABLE_GPT2_TOKENIZER)
  # GPT2
  target_include_directories(ocos_operators PRIVATE ${json_SOURCE_DIR}/single_include)
  list(APPEND OCOS_COMPILE_DEFINITIONS ENABLE_GPT2_TOKENIZER)
  list(APPEND ocos_libraries nlohmann_json::nlohmann_json)
endif()

if (OCOS_ENABLE_BERT_TOKENIZER)
  list(APPEND OCOS_COMPILE_DEFINITIONS ENABLE_BERT_TOKENIZER)
endif()

if (OCOS_ENABLE_SPM_TOKENIZER)
  # SentencePiece
  target_include_directories(ocos_operators PUBLIC ${sentencepieceproject_INCLUDE_DIRS})
  list(APPEND OCOS_COMPILE_DEFINITIONS ENABLE_SPM_TOKENIZER)
  list(APPEND ocos_libraries sentencepiece-static)
endif()

if (OCOS_ENABLE_GPT2_TOKENIZER OR OCOS_ENABLE_BERT_TOKENIZER)
  target_include_directories(ocos_operators PRIVATE ${json_SOURCE_DIR}/single_include)
  list(APPEND ocos_libraries nlohmann_json::nlohmann_json)
endif()

if (OCOS_ENABLE_BLINGFIRE)
  include(blingfire)
  list(APPEND OCOS_COMPILE_DEFINITIONS ENABLE_BLINGFIRE)
  list(APPEND ocos_libraries bingfirtinydll_static)
endif()

if (OCOS_ENABLE_TF_STRING)
  target_compile_definitions(ocos_operators PRIVATE
      NOMINMAX
      FARMHASH_NO_BUILTIN_EXPECT)
endif()


target_compile_definitions(ocos_operators PRIVATE ${OCOS_COMPILE_DEFINITIONS})
target_link_libraries(ocos_operators PRIVATE ${ocos_libraries})

file(GLOB shared_TARGET_SRC "shared/*.cc" "shared/*.h")
if(OCOS_ENABLE_PYTHON)
  set(Python3_FIND_REGISTRY NEVER CACHE STRING "...")
  if(NOT "${Python3_FIND_REGISTRY}" STREQUAL "NEVER")
    message(FATAL_ERROR "Python3_FIND_REGISTRY is not NEVER")
  endif()
  find_package(Python3 COMPONENTS Interpreter Development.Module NumPy)
  if (NOT Python3_FOUND)
    message(FATAL_ERROR "Python3 or NumPy not found!")
  endif()
  if (WIN32)
    list(APPEND shared_TARGET_SRC "${PROJECT_SOURCE_DIR}/onnxruntime_extensions/ortcustomops.def")
  endif()

  file(GLOB TARGET_SRC_PYOPS "pyop/*.cc" "pyop/*.h")
  add_library(ortcustomops SHARED ${TARGET_SRC_PYOPS} ${shared_TARGET_SRC})
  list(APPEND OCOS_COMPILE_DEFINITIONS PYTHON_OP_SUPPORT)
  # building static lib has higher priority
elseif(OCOS_ENABLE_STATIC_LIB)
  add_library(ortcustomops STATIC ${shared_TARGET_SRC})
elseif(CMAKE_SYSTEM_NAME STREQUAL "Emscripten")
  add_executable(ortcustomops ${shared_TARGET_SRC})
  set_target_properties(ortcustomops PROPERTIES LINK_FLAGS "                                  \
                      -s WASM=1                                                               \
                      -s NO_EXIT_RUNTIME=0                                                    \
                      -s ALLOW_MEMORY_GROWTH=1                                                \
                      -s SAFE_HEAP=0                                                          \
                      -s MODULARIZE=1                                                         \
                      -s SAFE_HEAP_LOG=0                                                      \
                      -s STACK_OVERFLOW_CHECK=0                                               \
                      -s EXPORT_ALL=0                                                         \
                      -s VERBOSE=0                                                            \
                      --no-entry")
  if (CMAKE_BUILD_TYPE STREQUAL "Debug")
    set_property(TARGET ortcustomops APPEND_STRING PROPERTY LINK_FLAGS " -s ASSERTIONS=1 -s DEMANGLE_SUPPORT=1")
  else()
    set_property(TARGET ortcustomops APPEND_STRING PROPERTY LINK_FLAGS " -s ASSERTIONS=0 -s DEMANGLE_SUPPORT=0")
  endif()
else()
  list(APPEND shared_TARGET_SRC "${PROJECT_SOURCE_DIR}/shared/ortcustomops.def")
  add_library(ortcustomops SHARED ${shared_TARGET_SRC})
endif()

target_compile_definitions(ortcustomops PRIVATE  ${OCOS_COMPILE_DEFINITIONS})
target_link_libraries(ortcustomops PUBLIC ocos_operators)

if(OCOS_ENABLE_PYTHON)
  message(STATUS "Fetch pybind11")
  include(pybind11)
  target_include_directories(ortcustomops PRIVATE
    $<TARGET_PROPERTY:Python3::Module,INTERFACE_INCLUDE_DIRECTORIES>
    $<TARGET_PROPERTY:Python3::NumPy,INTERFACE_INCLUDE_DIRECTORIES>
    ${pybind11_INCLUDE_DIRS}
  )

  target_compile_definitions(ortcustomops PRIVATE
    $<TARGET_PROPERTY:Python3::Module,INTERFACE_COMPILE_DEFINITIONS>)

  target_link_libraries(ortcustomops PRIVATE Python3::Module)

  if(NOT "${OCOS_EXTENTION_NAME}" STREQUAL "")
    if(NOT WIN32)
      set_target_properties(ortcustomops PROPERTIES
        LIBRARY_OUTPUT_NAME ${OCOS_EXTENTION_NAME}
        PREFIX ""
        SUFFIX "")
    endif()
  endif()
endif()


# test section
if (OCOS_ENABLE_CTEST)
  # Enable CTest
  find_library(ONNXRUNTIME onnxruntime HINTS "${ONNXRUNTIME_LIB_DIR}")
  if (NOT ONNXRUNTIME)
    message(FATAL_ERROR "The ctest needs the prebuilt onnxruntime libraries directory, please specify it by ONNXRUNTIME_LIB_DIR.")
  endif()

  enable_testing()
  message(STATUS "Fetch CTest")
  include(CTest)

  set(TEST_SRC_DIR ${PROJECT_SOURCE_DIR}/test)
  message(STATUS "Fetch googletest")
  include(googletest)
  file(GLOB static_TEST_SRC "${TEST_SRC_DIR}/static_test/*.cc")
  add_executable(operators_test ${static_TEST_SRC})
  target_link_libraries(operators_test PRIVATE gtest_main ocos_operators ${ocos_libraries})
  add_test(NAME operators_test COMMAND $<TARGET_FILE:operators_test>)

  # needs to link with stdc++fs in Linux
  if(UNIX AND NOT APPLE)
    set(FS_STDLIB stdc++fs)
  endif()

  file(GLOB shared_TEST_SRC "${TEST_SRC_DIR}/shared_test/*.cc")
  add_executable(ortcustomops_test ${shared_TEST_SRC})
  if (ONNXRUNTIME_LIB_DIR)
    target_link_directories(ortcustomops_test PRIVATE ${ONNXRUNTIME_LIB_DIR})
  endif()
  target_link_libraries(ortcustomops_test PRIVATE ortcustomops onnxruntime gtest_main ${ocos_libraries} ${FS_STDLIB})
  if (WIN32)
    file(TO_CMAKE_PATH "${ONNXRUNTIME_LIB_DIR}/*" ONNXRUNTIME_LIB_FILEPATTERN)
    file(GLOB ONNXRUNTIME_LIB_FILES CONFIGURE_DEPENDS "${ONNXRUNTIME_LIB_FILEPATTERN}")
    add_custom_command(
      TARGET ortcustomops_test POST_BUILD
      COMMAND ${CMAKE_COMMAND} -E copy ${ONNXRUNTIME_LIB_FILES} $<TARGET_FILE_DIR:ortcustomops_test>)
  endif()

  set(TEST_DATA_SRC ${TEST_SRC_DIR}/data)
  set(TEST_DATA_DES ${onnxruntime_extensions_BINARY_DIR}/data)

  # Copy test data from source to destination.
  add_custom_command(
    TARGET ortcustomops_test POST_BUILD
    COMMAND ${CMAKE_COMMAND} -E copy_directory
    ${TEST_DATA_SRC}
    ${TEST_DATA_DES})
  add_test(NAME ortcustomops_test COMMAND $<TARGET_FILE:ortcustomops_test>)
endif()<|MERGE_RESOLUTION|>--- conflicted
+++ resolved
@@ -32,13 +32,8 @@
 option(OCOS_ENABLE_BLINGFIRE "Enable the Blingfire building" ON)
 option(OCOS_ENABLE_MATH "Enable the math tensor operators building" ON)
 option(OCOS_ENABLE_STATIC_LIB "Enable generating static library" OFF)
-<<<<<<< HEAD
-option(OCOS_ENABLE_OPLIST_FILE "Enable including the selected_ops tool file" OFF)
+option(OCOS_ENABLE_SELECTED_OPLIST "Enable including the selected_ops tool file" OFF)
 option(OCOS_ENABLE_RE2 "Enable re2 instead of std::regex for regex" ON)
-
-=======
-option(OCOS_ENABLE_SELECTED_OPLIST "Enable including the selected_ops tool file" OFF)
->>>>>>> ef4e07c5
 
 
 function(disable_all_operators)
