--- conflicted
+++ resolved
@@ -61,11 +61,7 @@
       inputs:
         msBuildArchitecture: amd64
         setupCommandlines: '"$(vscmake)" $(REPOROOT) -A x64 -B $(REPOROOT)\windows_out -DOCOS_BUILD_PYTHON=ON -DOCOS_ENABLE_CTEST=OFF -DCMAKE_BUILD_TYPE=RelWithDebInfo'
-<<<<<<< HEAD
-        msBuildCommandline: '"$(vsmsbuild)" "$(REPOROOT)\windows_out\onnxruntime_extensions.sln" /p:RunCodeAnalysis=true /p:platform=x64 /p:configuration=RelWithDebInfo /p:VisualStudioVersion="17.0" /m /p:PreferredToolArchitecture=x64 /t:extensions_shared'
-=======
         msBuildCommandline: '"$(vsmsbuild)" "$(REPOROOT)\windows_out\onnxruntime_extensions.sln" /p:RunCodeAnalysis=true /p:platform=x64 /p:configuration=RelWithDebInfo /p:VisualStudioVersion="17.0" /m /p:PreferredToolArchitecture=x64 /t:extensions_shared;extensions_pydll'
->>>>>>> 0fb26290
         excludedPaths: '$(REPOROOT)\windows_out#$(Build.SourcesDirectory)\cmake#C:\program files (x86)'
       displayName: 'Run the PREfast SDL Native Rules for MSBuild'
 
