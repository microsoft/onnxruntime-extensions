# packaging pipeline for iOS CocoaPods package

parameters:
- name: IsReleaseBuild
  displayName: "Is this is a release build?"
  type: boolean
  default: false
<<<<<<< HEAD

# UseDistributedBuild will be set false currently, as pod init lib always failed.
- name: UseDistributedBuild
  displayName: "UseDistributedBuild or not "
  type: boolean
  default: false

=======
>>>>>>> 186b863e
- name: AdditionalBuildFlags
  displayName: Additional build flags for /tools/ios/build_xcframework.py
  type: string

jobs:
- template: ios-framework-build.yml
  parameters:
    Platform: 'iphoneos'
    IosArch: 'arm64'
    IsReleaseBuild: ${{parameters.IsReleaseBuild}}
    AdditionalBuildFlags: ${{parameters.AdditionalBuildFlags}}

- template: ios-framework-build.yml
  parameters:
    Platform: 'iphonesimulator'
    IosArch: 'x86_64'
    IsReleaseBuild: ${{parameters.IsReleaseBuild}}
    AdditionalBuildFlags: ${{parameters.AdditionalBuildFlags}}

- template: ios-framework-build.yml
  parameters:
    Platform: 'iphonesimulator'
    IosArch: 'arm64'
    IsReleaseBuild: ${{parameters.IsReleaseBuild}}
    AdditionalBuildFlags: ${{parameters.AdditionalBuildFlags}}

- job: IosPackaging
  condition: not(or(failed(), canceled()))
  displayName: "iOS Packaging"
  dependsOn:
  - IOS_C_API_Packaging_iphoneos_arm64
  - IOS_C_API_Packaging_iphonesimulator_arm64
  - IOS_C_API_Packaging_iphonesimulator_x86_64
  pool:
    vmImage: "macOS-12"

  timeoutInMinutes: 120

  steps:
  - checkout: self
    submodules: true
  - task: UsePythonVersion@0
    inputs:
      versionSpec: "3.9"
      addToPath: true
      architecture: "x64"

  # iOS xcframework build doesn't work with CMake 3.25.1, pin to 3.25.0
  - script: |
      python -m pip install cmake==3.25.0
    displayName: "Install CMake 3.25.0"

  - template: set-package-version-variable-step.yml
    parameters:
      IsReleaseBuild: ${{ parameters.IsReleaseBuild }}
      PackageVersionVariableName: ORT_EXTENSIONS_POD_VERSION
<<<<<<< HEAD

  - ${{ if eq(parameters.UseDistributedBuild, true) }}:
    - task: DownloadPipelineArtifact@2
      inputs:
        artifact: 'onnxruntime-extensions-ios-iphoneos-arm64-lib'
        targetPath: '$(Build.BinariesDirectory)/'

    - task: DownloadPipelineArtifact@2
      inputs:
        artifact: 'onnxruntime-extensions-ios-iphonesimulator-arm64-lib'
        targetPath: '$(Build.BinariesDirectory)/'

    - task: DownloadPipelineArtifact@2
      inputs:
        artifact: 'onnxruntime-extensions-ios-iphonesimulator-x86_64-lib'
        targetPath: '$(Build.BinariesDirectory)/'

    - script: |
        set -e -x
        ls
        if ! ls onnxruntime-extensions-ios*.tar &> /dev/null; then
          echo "no tar files found. It's not distributed building, skip!"
          exit 0
        fi
        for tar_lib in `ls onnxruntime-extensions-ios*.tar`
        do
          echo "decompress $tar_lib"
          tar -xf $tar_lib
        done

        ls
        ls xcframework_out/intermediates/*
      workingDirectory: $(Build.BinariesDirectory)
      displayName: "Extract file from distributed build"

    - script: |
        python ./tools/ios/build_xcframework.py \
          --output_dir $(Build.BinariesDirectory)/xcframework_out \
          --config Release \
          --build_target pack_xcframework \
      displayName: "Pack xcframework for distributed building"

  # typical build xcframework
  - ${{ if eq(parameters.UseDistributedBuild, false) }}:
    - script: |
        python ./tools/ios/build_xcframework.py \
          --output_dir $(Build.BinariesDirectory)/xcframework_out \
          --config Release \
          ${{parameters.AdditionalBuildFlags}}
      displayName: "Build xcframework"
=======
  - task: DownloadPipelineArtifact@2
    inputs:
      artifact: 'onnxruntime-extensions-ios-iphoneos-arm64-lib'
      targetPath: '$(Build.BinariesDirectory)/'
  - task: DownloadPipelineArtifact@2
    inputs:
      artifact: 'onnxruntime-extensions-ios-iphonesimulator-arm64-lib'
      targetPath: '$(Build.BinariesDirectory)/'
  - task: DownloadPipelineArtifact@2
    inputs:
      artifact: 'onnxruntime-extensions-ios-iphonesimulator-x86_64-lib'
      targetPath: '$(Build.BinariesDirectory)/'
  - script: |
      set -e -x
      ls
      if ! ls onnxruntime-extensions-ios*.tgz &> /dev/null; then
        echo "no tgz files found. It's not distributed building, skip!"
        exit 0
      fi
      for tgz_lib in `ls onnxruntime-extensions-ios*.tgz`
      do
        echo "decompress $tgz_lib"
        tar -xvzf $tgz_lib
      done

      ls
      ls xcframework_out/intermediates/*
    workingDirectory: $(Build.BinariesDirectory)
    displayName: "Extract file from distributed build"
  - script: |
      python ./tools/ios/build_xcframework.py \
        --output-dir $(Build.BinariesDirectory)/xcframework_out \
        --config Release \
        --mode pack_xcframework_only
    displayName: "Pack xcframework for distributed building"
>>>>>>> 186b863e

  - script: |
      python ./tools/ios/assemble_pod_package.py \
        --staging-dir $(Build.BinariesDirectory)/pod_staging \
        --xcframework-output-dir $(Build.BinariesDirectory)/xcframework_out \
        --pod-version ${ORT_EXTENSIONS_POD_VERSION}
    displayName: "Assemble pod"

  - script: |
      ls -lR $(Build.BinariesDirectory)/pod_staging
      pod lib lint
    displayName: "Lint pod"
    workingDirectory: $(Build.BinariesDirectory)/pod_staging

  - script: |
      ORT_EXTENSIONS_LOCAL_POD_PATH=$(Build.BinariesDirectory)/pod_staging \
        pod install
    displayName: "Install pods for OrtExtensionsUsage"
    workingDirectory: $(Build.SourcesDirectory)/test/ios/OrtExtensionsUsage

  - script: |
      set -e -x

      POD_STAGING_DIR="$(Build.BinariesDirectory)/pod_staging"
      ARTIFACTS_STAGING_DIR="$(Build.ArtifactStagingDirectory)"
      POD_NAME="onnxruntime-extensions-c"
      POD_ARCHIVE_BASENAME="pod-archive-${POD_NAME}-${ORT_EXTENSIONS_POD_VERSION}.zip"
      PODSPEC_BASENAME="${POD_NAME}.podspec"

      pushd ${POD_STAGING_DIR}

      # assemble the files in the artifacts staging directory
      zip -r ${ARTIFACTS_STAGING_DIR}/${POD_ARCHIVE_BASENAME} * --exclude ${PODSPEC_BASENAME}
      cp ${PODSPEC_BASENAME} ${ARTIFACTS_STAGING_DIR}/${PODSPEC_BASENAME}

      popd
    displayName: "Assemble artifacts"

  - publish: "$(Build.ArtifactStagingDirectory)"
    artifact: onnxruntime-extensions-ios_package
    displayName: "Publish artifacts"<|MERGE_RESOLUTION|>--- conflicted
+++ resolved
@@ -5,16 +5,8 @@
   displayName: "Is this is a release build?"
   type: boolean
   default: false
-<<<<<<< HEAD
 
-# UseDistributedBuild will be set false currently, as pod init lib always failed.
-- name: UseDistributedBuild
-  displayName: "UseDistributedBuild or not "
-  type: boolean
-  default: false
 
-=======
->>>>>>> 186b863e
 - name: AdditionalBuildFlags
   displayName: Additional build flags for /tools/ios/build_xcframework.py
   type: string
@@ -71,70 +63,22 @@
     parameters:
       IsReleaseBuild: ${{ parameters.IsReleaseBuild }}
       PackageVersionVariableName: ORT_EXTENSIONS_POD_VERSION
-<<<<<<< HEAD
 
-  - ${{ if eq(parameters.UseDistributedBuild, true) }}:
-    - task: DownloadPipelineArtifact@2
-      inputs:
-        artifact: 'onnxruntime-extensions-ios-iphoneos-arm64-lib'
-        targetPath: '$(Build.BinariesDirectory)/'
-
-    - task: DownloadPipelineArtifact@2
-      inputs:
-        artifact: 'onnxruntime-extensions-ios-iphonesimulator-arm64-lib'
-        targetPath: '$(Build.BinariesDirectory)/'
-
-    - task: DownloadPipelineArtifact@2
-      inputs:
-        artifact: 'onnxruntime-extensions-ios-iphonesimulator-x86_64-lib'
-        targetPath: '$(Build.BinariesDirectory)/'
-
-    - script: |
-        set -e -x
-        ls
-        if ! ls onnxruntime-extensions-ios*.tar &> /dev/null; then
-          echo "no tar files found. It's not distributed building, skip!"
-          exit 0
-        fi
-        for tar_lib in `ls onnxruntime-extensions-ios*.tar`
-        do
-          echo "decompress $tar_lib"
-          tar -xf $tar_lib
-        done
-
-        ls
-        ls xcframework_out/intermediates/*
-      workingDirectory: $(Build.BinariesDirectory)
-      displayName: "Extract file from distributed build"
-
-    - script: |
-        python ./tools/ios/build_xcframework.py \
-          --output_dir $(Build.BinariesDirectory)/xcframework_out \
-          --config Release \
-          --build_target pack_xcframework \
-      displayName: "Pack xcframework for distributed building"
-
-  # typical build xcframework
-  - ${{ if eq(parameters.UseDistributedBuild, false) }}:
-    - script: |
-        python ./tools/ios/build_xcframework.py \
-          --output_dir $(Build.BinariesDirectory)/xcframework_out \
-          --config Release \
-          ${{parameters.AdditionalBuildFlags}}
-      displayName: "Build xcframework"
-=======
   - task: DownloadPipelineArtifact@2
     inputs:
       artifact: 'onnxruntime-extensions-ios-iphoneos-arm64-lib'
       targetPath: '$(Build.BinariesDirectory)/'
+
   - task: DownloadPipelineArtifact@2
     inputs:
       artifact: 'onnxruntime-extensions-ios-iphonesimulator-arm64-lib'
       targetPath: '$(Build.BinariesDirectory)/'
+
   - task: DownloadPipelineArtifact@2
     inputs:
       artifact: 'onnxruntime-extensions-ios-iphonesimulator-x86_64-lib'
       targetPath: '$(Build.BinariesDirectory)/'
+
   - script: |
       set -e -x
       ls
@@ -148,17 +92,17 @@
         tar -xvzf $tgz_lib
       done
 
-      ls
+        ls 
       ls xcframework_out/intermediates/*
     workingDirectory: $(Build.BinariesDirectory)
     displayName: "Extract file from distributed build"
+
   - script: |
       python ./tools/ios/build_xcframework.py \
-        --output-dir $(Build.BinariesDirectory)/xcframework_out \
+        --output_dir $(Build.BinariesDirectory)/xcframework_out \
         --config Release \
         --mode pack_xcframework_only
     displayName: "Pack xcframework for distributed building"
->>>>>>> 186b863e
 
   - script: |
       python ./tools/ios/assemble_pod_package.py \
