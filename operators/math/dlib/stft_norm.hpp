--- conflicted
+++ resolved
@@ -11,28 +11,18 @@
   STFT(const OrtApi& api, const OrtKernelInfo& info) : BaseKernel(api, info) {
     onesided_ = TryToGetAttributeWithDefault<int64_t>("onesided", 0LL);
   }
-<<<<<<< HEAD
-=======
 
->>>>>>> 2bdee824
   void Compute(const ortc::Tensor<float>& x1,
             int64_t n_fft,
             int64_t hop_length,
             const ortc::Tensor<float>& x4,
             int64_t frame_length,
             ortc::Tensor<float>& output0) {
-<<<<<<< HEAD
-=======
-
->>>>>>> 2bdee824
     const float* X = x1.Data();
     const float* window = x4.Data();
     const auto& dimensions = x1.Shape();
     const auto& win_dim = x4.Shape();
-<<<<<<< HEAD
-=======
 
->>>>>>> 2bdee824
     if (dimensions.size() < 2 || dimensions.size() != dimensions[1]) {
       ORTX_CXX_API_THROW("[Stft] Only batch == 1 tensor supported.", ORT_INVALID_ARGUMENT);
     }
@@ -61,10 +51,6 @@
       std::vector<int64_t> outdim = {1, result.nr(), result.nc()};
       auto result_size = result.size();
       float* out0 = output0.Allocate(outdim);
-<<<<<<< HEAD
-
-=======
->>>>>>> 2bdee824
       memcpy(out0, result.steal_memory().get(), result_size * sizeof(float));
     } else {
       auto result = m_stft;
@@ -72,10 +58,6 @@
       // switch nr and nc, so the output dim willbe tranposed one.
       std::vector<int64_t> outdim = {1, result.nc(), result.nr(), 2};
       float* out0 = output0.Allocate(outdim);
-<<<<<<< HEAD
-
-=======
->>>>>>> 2bdee824
       for (size_t c = 0; c < result.nc(); ++c) {
         for (size_t r = 0; r < result.nr(); ++r) {
           *out0 = result(r, c).real();
