--- conflicted
+++ resolved
@@ -71,8 +71,6 @@
 
 struct StftNormal : public STFT {
   StftNormal(const OrtApi& api, const OrtKernelInfo& info) : STFT(api, info, true) {}
-<<<<<<< HEAD
-
   void Compute(const ortc::Tensor<float>& input0,
                int64_t n_fft,
                int64_t hop_length,
@@ -81,6 +79,4 @@
                ortc::Tensor<float>& output0) {
     STFT::Compute(input0, n_fft, hop_length, input3, frame_length, output0);
   }
-=======
->>>>>>> 057f111e
 };