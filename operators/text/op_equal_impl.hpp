--- conflicted
+++ resolved
@@ -84,11 +84,7 @@
     template <typename TCMP>
     void loop(TCMP& cmp, BroadcastIteratorRightState& it, int64_t pos = 0) {
       if (pos != 0)
-<<<<<<< HEAD
-        ORT_CXX_API_THROW("Not implemented yet.", ORT_INVALID_ARGUMENT);
-=======
         ORT_CXX_API_THROW("Not implemented yet.", ORT_NOT_IMPLEMENTED);
->>>>>>> 2842d220
       while (!end()) {
         *p3 = cmp(*p1, *p2);
         next();
