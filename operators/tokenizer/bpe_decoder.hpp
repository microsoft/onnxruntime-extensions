// Copyright (c) Microsoft Corporation. All rights reserved.
// Licensed under the MIT License.

#pragma once

#include "ocos.h"
#include "ustring.h"
#include "narrow.h"
#include <string>
#include <vector>
#include <locale>
#include <codecvt>
#include <set>
#include <map>
#include <unordered_map>

struct KernelBpeDecoder : public BaseKernel {
 public:
  KernelBpeDecoder(const OrtApi& api, const OrtKernelInfo& info) : BaseKernel(api, info) {
    std::string vocab = ort_.KernelInfoGetAttribute<std::string>(&info, "id_vocab");
    if (vocab.empty()) {
      ORTX_CXX_API_THROW("[BPEDecoder]id vocab text cannot be empty.", ORT_INVALID_ARGUMENT);
    }
    BuildIdVocab(vocab);

    std::string byte_decoder = ort_.KernelInfoGetAttribute<std::string>(&info, "byte_decoder");
    if (byte_decoder.empty()) {
      ORTX_CXX_API_THROW("[BPEDecoder]byte_decoder cannot be empty.", ORT_INVALID_ARGUMENT);
    } else {
      auto um = ParseId2String(byte_decoder);
      std::transform(um.begin(), um.end(),
                     std::inserter(byte_decoder_, byte_decoder_.end()),
                     [](const auto& p) { return std::make_pair(static_cast<char32_t>(p.first),
                                                               ort_extensions::narrow<unsigned char>(std::stoul(p.second))); });
    }

    std::string added_tokens = TryToGetAttributeWithDefault<std::string>("added_tokens", "");
    if (!added_tokens.empty()) {
      auto um = ParseId2String(added_tokens);
      added_tokens_ = std::map<int64_t, std::string>(um.begin(), um.end());
    }

    std::string all_special_ids = TryToGetAttributeWithDefault<std::string>("all_special_ids", "");
    if (!all_special_ids.empty()) {
      auto um = ParseId2String(all_special_ids);
      std::transform(um.begin(), um.end(),
                     std::inserter(all_special_ids_, all_special_ids_.end()),
                     [](const auto& p) { return p.first; });
    }

    en_normalization_ = TryToGetAttributeWithDefault<int64_t>("en_normalization", 0);
    skip_special_tokens_ = TryToGetAttributeWithDefault<int64_t>("skip_special_tokens", 0);
    whitespace_token_ = TryToGetAttributeWithDefault<int64_t>("whitespace_token", 0);
    bos_token_ = TryToGetAttributeWithDefault("bos_token", std::string("<|endoftext|>"));
    eos_token_ = TryToGetAttributeWithDefault("eos_token", std::string("<|endoftext|>"));
    unk_token_ = TryToGetAttributeWithDefault("unk_token", std::string("<|endoftext|>"));
  }

  std::unordered_map<int64_t, std::string> ParseId2String(const std::string& s_attr) {
    std::unordered_map<int64_t, std::string> result;
    result.reserve(s_attr.size() / 4);
    std::stringstream ss(s_attr);

    std::string line;
    std::string token;
    while (std::getline(ss, line, '\n')) {
      size_t pos_end = 0;
      int64_t v = std::stoll(line, &pos_end);
      if (pos_end >= line.size() || line[pos_end] != '\t') {
        token.clear();
      } else {
        token = line.substr(pos_end + 1);
      }
      result.emplace(v, token);
    }

    return result;
  }

  void BuildIdVocab(const std::string& vocab) {
    arr_vocab_.reserve(vocab.size() / 2);  // give a rough estimation.

    std::u32string u_vocab = ustring(vocab);
    std::u32string_view uv_vocab(u_vocab);
    size_t last_pos = 0;

    auto ccount = uv_vocab.size();
    for (size_t n = 0; n < ccount; ++n) {
      if (uv_vocab[n] == char32_t('\n')) {
        std::u32string_view s_tok = uv_vocab.substr(last_pos, n - last_pos);
        arr_vocab_.emplace_back(ustring(s_tok));
        last_pos = n + 1;
      } else if (n == ccount - 1) {
        std::u32string_view s_tok = uv_vocab.substr(last_pos, n - last_pos + 1);
        arr_vocab_.emplace_back(ustring(s_tok));
      }
    }

    arr_vocab_.shrink_to_fit();
  }

<<<<<<< HEAD
  void Compute(const ortc::Tensor<int64_t>& ids, ortc::Tensor<std::string>& output) {

    const int64_t* p_ids = ids.Data();
    const auto& ids_dim = ids.Shape();
=======
  void Compute(OrtKernelContext* context) {
    const OrtValue* ids = ort_.KernelContext_GetInput(context, 0);
    const int64_t* p_ids = ort_.GetTensorData<int64_t>(ids);
    OrtTensorDimensions ids_dim(ort_, ids);
>>>>>>> 56b97823
    std::vector<int64_t> output_dim = {1};
    if (ids_dim.size() > 1) {
      output_dim.resize(ids_dim.size() - 1);
      std::copy(ids_dim.begin(), ids_dim.begin() + ids_dim.size() - 1, output_dim.begin());
    }

    size_t seq_len = ids_dim.back();
<<<<<<< HEAD
    size_t string_batch = ids_dim.size() / seq_len;
=======
    size_t string_batch = ids_dim.Size() / seq_len;
>>>>>>> 56b97823
    std::vector<std::string> decoded_strings;
    decoded_strings.reserve(string_batch);
    for (auto n = string_batch; n > 0; n--) {
      std::string text;
      bool f_special_last = false;
      bool f_special = false;
<<<<<<< HEAD
      auto count = static_cast<size_t>(ids_dim.size());
=======
      auto count = static_cast<size_t>(ids_dim.Size());
>>>>>>> 56b97823

      for (size_t tok_idx = 0; tok_idx < count; ++tok_idx) {
        const auto token = *(p_ids + tok_idx);
        std::string decoded_token;
        f_special = all_special_ids_.count(token) ? true : false;
        if (skip_special_tokens_ && f_special) {
          f_special_last = f_special;
          continue;
        }

        if (added_tokens_.count(token)) {
          const std::string ws = added_tokens_.at(token);
          decoded_token = (std::string)ws;
        } else if (static_cast<size_t>(token) < arr_vocab_.size()) {
          const auto str = arr_vocab_[token];
          for (auto wchr : str) {
            unsigned char uchr = byte_decoder_.at(wchr);
            decoded_token.push_back(uchr);
          }
        } else {
          if (skip_special_tokens_) {
            continue;
          } else {
            decoded_token = unk_token_;
          }
        }

        if (whitespace_token_ &&
            f_special && (tok_idx > 0 && !f_special_last)) {
          text.push_back(' ');
        }

        text.append(decoded_token);

        if (whitespace_token_ &&
            f_special && tok_idx != count - 1) {
          text.push_back(' ');
        }

        f_special_last = f_special;
      }

      decoded_strings.emplace_back(std::move(text));
      p_ids += seq_len;
    }

<<<<<<< HEAD
    output.SetStringOutput(decoded_strings, {static_cast<int64_t>(decoded_strings.size())});
=======
    OrtValue* output = ort_.KernelContext_GetOutput(context, 0, output_dim.data(), output_dim.size());
    FillTensorDataString(api_, ort_, context, decoded_strings, output);
>>>>>>> 56b97823
  }

 private:
  std::string bos_token_;
  std::string eos_token_;
  std::string unk_token_;

  // Since ORT API doesn't support boolean type in ONNX node attribute,
  // all flag attributes here are defined as int64 type to be more explicit.
  int64_t en_normalization_ = 0;
  int64_t skip_special_tokens_ = 0;
  int64_t whitespace_token_ = 0;
  std::vector<ustring> arr_vocab_;
  std::map<char32_t, unsigned char> byte_decoder_;
  std::map<int64_t, std::string> added_tokens_;
  std::set<int64_t> all_special_ids_;
};<|MERGE_RESOLUTION|>--- conflicted
+++ resolved
@@ -99,17 +99,10 @@
     arr_vocab_.shrink_to_fit();
   }
 
-<<<<<<< HEAD
   void Compute(const ortc::Tensor<int64_t>& ids, ortc::Tensor<std::string>& output) {
 
     const int64_t* p_ids = ids.Data();
     const auto& ids_dim = ids.Shape();
-=======
-  void Compute(OrtKernelContext* context) {
-    const OrtValue* ids = ort_.KernelContext_GetInput(context, 0);
-    const int64_t* p_ids = ort_.GetTensorData<int64_t>(ids);
-    OrtTensorDimensions ids_dim(ort_, ids);
->>>>>>> 56b97823
     std::vector<int64_t> output_dim = {1};
     if (ids_dim.size() > 1) {
       output_dim.resize(ids_dim.size() - 1);
@@ -117,22 +110,16 @@
     }
 
     size_t seq_len = ids_dim.back();
-<<<<<<< HEAD
     size_t string_batch = ids_dim.size() / seq_len;
-=======
-    size_t string_batch = ids_dim.Size() / seq_len;
->>>>>>> 56b97823
+
     std::vector<std::string> decoded_strings;
     decoded_strings.reserve(string_batch);
+
     for (auto n = string_batch; n > 0; n--) {
       std::string text;
       bool f_special_last = false;
       bool f_special = false;
-<<<<<<< HEAD
       auto count = static_cast<size_t>(ids_dim.size());
-=======
-      auto count = static_cast<size_t>(ids_dim.Size());
->>>>>>> 56b97823
 
       for (size_t tok_idx = 0; tok_idx < count; ++tok_idx) {
         const auto token = *(p_ids + tok_idx);
@@ -179,12 +166,7 @@
       p_ids += seq_len;
     }
 
-<<<<<<< HEAD
     output.SetStringOutput(decoded_strings, {static_cast<int64_t>(decoded_strings.size())});
-=======
-    OrtValue* output = ort_.KernelContext_GetOutput(context, 0, output_dim.data(), output_dim.size());
-    FillTensorDataString(api_, ort_, context, decoded_strings, output);
->>>>>>> 56b97823
   }
 
  private:
