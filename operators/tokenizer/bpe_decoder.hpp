--- conflicted
+++ resolved
@@ -99,11 +99,8 @@
     arr_vocab_.shrink_to_fit();
   }
 
-<<<<<<< HEAD
   void Compute(const ortc::Tensor<int64_t>& ids, ortc::Tensor<std::string>& output) {
-=======
-  void Compute(const ortc::TensorT<int64_t>& ids, ortc::TensorT<std::string>& output) {
->>>>>>> ba1f5349
+
     const int64_t* p_ids = ids.Data();
     const auto& ids_dim = ids.Shape();
     std::vector<int64_t> output_dim = {1};
@@ -167,11 +164,7 @@
       p_ids += seq_len;
     }
 
-<<<<<<< HEAD
     output.SetStringOutput(decoded_strings, {static_cast<int64_t>(decoded_strings.size())});
-=======
-    output.SetStringOutput(0, decoded_strings, {static_cast<int64_t>(decoded_strings.size())});
->>>>>>> ba1f5349
   }
 
  private:
