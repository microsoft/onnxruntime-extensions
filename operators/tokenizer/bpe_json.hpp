--- conflicted
+++ resolved
@@ -4,11 +4,7 @@
 #pragma once
 
 #include "ocos.h"
-<<<<<<< HEAD
-#include "status.h"
 #include "file_sys.h"
-=======
->>>>>>> 97ee9eb5
 #include "nlohmann/json.hpp"
 
 #include "bpe_types.h"
