// Copyright (c) Microsoft Corporation. All rights reserved.
// Licensed under the MIT License.
#pragma once

#include "ocos.h"
#include "curl_invoker.hpp"

namespace ort_extensions {

////////////////////// AzureAudioToTextInvoker //////////////////////

/// <summary>
/// Azure Audio to Text
/// Input: auth_token {string}, ??? (Update when AOAI endpoint is defined)
/// Output: text {string}
/// </summary>
class AzureAudioToTextInvoker : public CurlInvoker {
 public:
  AzureAudioToTextInvoker(const OrtApi& api, const OrtKernelInfo& info);

  void Compute(const ortc::Variadic& inputs, ortc::Variadic& outputs) {
    // use impl from CurlInvoker
    ComputeImpl(inputs, outputs);
  }

 private:
  void ValidateArgs(const ortc::Variadic& inputs, const ortc::Variadic& outputs) const override;
  void SetupRequest(CurlHandler& curl_handler, const ortc::Variadic& inputs) const override;
  void ProcessResponse(const std::string& response, ortc::Variadic& outputs) const override;

  static constexpr const char* kAudioFormat = "binary_type";
  std::string audio_format_;
};

////////////////////// AzureTextToTextInvoker //////////////////////

/// Azure Text to Text
/// Input: auth_token {string}, text {string}
/// Output: text {string}
<<<<<<< HEAD
struct AzureTextToTextInvoker : public CurlInvoker {
  AzureTextToTextInvoker(const OrtApi& api, const OrtKernelInfo& info);
=======
struct AzureTextToText : public CurlInvoker {
  AzureTextToText(const OrtApi& api, const OrtKernelInfo& info);
  
  void Compute(const ortc::Variadic& inputs, ortc::Variadic& outputs) {
    // use impl from CurlInvoker
    ComputeImpl(inputs, outputs);
  }
>>>>>>> 4e32a83a

 private:
  void ValidateArgs(const ortc::Variadic& inputs, const ortc::Variadic& outputs) const override;
  void SetupRequest(CurlHandler& curl_handler, const ortc::Variadic& inputs) const override;
  void ProcessResponse(const std::string& response, ortc::Variadic& outputs) const override;
};

}  // namespace ort_extensions<|MERGE_RESOLUTION|>--- conflicted
+++ resolved
@@ -37,18 +37,13 @@
 /// Azure Text to Text
 /// Input: auth_token {string}, text {string}
 /// Output: text {string}
-<<<<<<< HEAD
 struct AzureTextToTextInvoker : public CurlInvoker {
   AzureTextToTextInvoker(const OrtApi& api, const OrtKernelInfo& info);
-=======
-struct AzureTextToText : public CurlInvoker {
-  AzureTextToText(const OrtApi& api, const OrtKernelInfo& info);
   
   void Compute(const ortc::Variadic& inputs, ortc::Variadic& outputs) {
     // use impl from CurlInvoker
     ComputeImpl(inputs, outputs);
   }
->>>>>>> 4e32a83a
 
  private:
   void ValidateArgs(const ortc::Variadic& inputs, const ortc::Variadic& outputs) const override;
