--- conflicted
+++ resolved
@@ -45,14 +45,7 @@
     auto length_b = tensor_b.NumberOfElement();
     auto length_c = tensor_c.NumberOfElement();
 
-<<<<<<< HEAD
     if (0 == length_a || 0 == length_b || 0 == length_c) {
-=======
-    T* output_data_ab = output_ab.Allocate(length_a <= length_b ? tensor_b.Shape() : tensor_a.Shape());
-    T* output_data_ac = output_ac.Allocate(length_a <= length_c ? tensor_c.Shape() : tensor_a.Shape());
-
-    if (0 == input_data_a || 0 == input_data_b || 0 == input_data_c) {
->>>>>>> 79f3b048
       return {};
     }
 
@@ -110,6 +103,7 @@
   OrtxStatus OnModelAttach(const TDict& dict) {
     int64_t default_value = 0;
     switchMiddelAxis_ = dict.TryToGetAttributeWithDefault("switchMiddleAxis", default_value) == 1;
+    return {};
   }
   OrtxStatus Compute(Ort::Custom::CUDAKernelContext* ctx,
                      const ortc::Tensor<T>& tensor_a,
@@ -164,9 +158,9 @@
 struct SubAndMul {
   template <typename TDict>
   OrtxStatus OnModelAttach(const TDict& dict) {
-    //int64_t default_value = 0;
-    //negative_ = dict.TryToGetAttributeWithDefault("negative", default_value) == 1;
-    negative_ = false;
+    int64_t default_value = 0;
+    negative_ = dict.TryToGetAttributeWithDefault("negative", default_value) == 1;
+    return {};
   }
   OrtxStatus Compute(Ort::Custom::CUDAKernelContext* ctx,
                      const ortc::Tensor<T>& tensor_a,
