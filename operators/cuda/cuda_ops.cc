// Copyright (c) Microsoft Corporation. All rights reserved.
// Licensed under the MIT License.

#include "ocos.h"

#ifdef USE_CUDA
#include "cuda/fast_gelu.h"
<<<<<<< HEAD
#include "cuda/scatter_nd_of_shape.h"
=======
#include "cuda/negxplus1.h"
>>>>>>> 95a49faa
#endif

FxLoadCustomOpFactory LoadCustomOpClasses_Contrib = []() -> CustomOpArray& {
  static OrtOpLoader op_loader(
      []() { return nullptr; }
#ifdef USE_CUDA
      ,
      CustomCudaStructV2("FastGelu", contrib::FastGelu<float>),
      CustomCudaStructV2("NegXPlus1", contrib::NegXPlus1<float>),
#if ORT_API_VERSION >= 16

      CustomCudaStructV2("FastGelu", contrib::FastGelu<ortc::MFloat16>),
      CustomCudaStructV2("FastGelu", contrib::FastGelu<ortc::BFloat16>),
<<<<<<< HEAD
      []() { return std::shared_ptr<OrtCustomOp>(std::make_unique<contrib::ScatterNDOfShapeOp<float>>().release()); },
      []() { return std::shared_ptr<OrtCustomOp>(std::make_unique<contrib::ScatterNDOfShapeOp<ortc::MFloat16>>().release()); }
=======
      CustomCudaStructV2("NegXPlus1", contrib::NegXPlus1<ortc::MFloat16>)
>>>>>>> 95a49faa
#endif
#endif
  );
  return op_loader.GetCustomOps();
};<|MERGE_RESOLUTION|>--- conflicted
+++ resolved
@@ -5,11 +5,8 @@
 
 #ifdef USE_CUDA
 #include "cuda/fast_gelu.h"
-<<<<<<< HEAD
+#include "cuda/negxplus1.h"
 #include "cuda/scatter_nd_of_shape.h"
-=======
-#include "cuda/negxplus1.h"
->>>>>>> 95a49faa
 #endif
 
 FxLoadCustomOpFactory LoadCustomOpClasses_Contrib = []() -> CustomOpArray& {
@@ -19,16 +16,13 @@
       ,
       CustomCudaStructV2("FastGelu", contrib::FastGelu<float>),
       CustomCudaStructV2("NegXPlus1", contrib::NegXPlus1<float>),
+      CustomCudaStructV2("ScatterNDOfShape", contrib::ScatterNDOfShape<float>),
 #if ORT_API_VERSION >= 16
 
       CustomCudaStructV2("FastGelu", contrib::FastGelu<ortc::MFloat16>),
       CustomCudaStructV2("FastGelu", contrib::FastGelu<ortc::BFloat16>),
-<<<<<<< HEAD
-      []() { return std::shared_ptr<OrtCustomOp>(std::make_unique<contrib::ScatterNDOfShapeOp<float>>().release()); },
-      []() { return std::shared_ptr<OrtCustomOp>(std::make_unique<contrib::ScatterNDOfShapeOp<ortc::MFloat16>>().release()); }
-=======
-      CustomCudaStructV2("NegXPlus1", contrib::NegXPlus1<ortc::MFloat16>)
->>>>>>> 95a49faa
+      CustomCudaStructV2("NegXPlus1", contrib::NegXPlus1<ortc::MFloat16>),
+      CustomCudaStructV2("ScatterNDOfShape", contrib::ScatterNDOfShape<ortc::MFloat16>)
 #endif
 #endif
   );
