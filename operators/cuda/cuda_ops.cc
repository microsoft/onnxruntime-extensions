--- conflicted
+++ resolved
@@ -53,13 +53,10 @@
       CustomCudaStructV2("MaskedScatterNDOfShape", contrib::MaskedScatterNDOfShape<float>),
       CustomCudaStructV2("MulAdd", MulAndAddFloat32Type),
       CustomCudaStructV2("MulMul", MulTwiceFloat32Type),
+      CustomCudaStructV2("MulMulSigmoid", contrib::MulMulSigmoid<float>),
       CustomCudaStructV2("MulSharedInput", MulSharedInputFloat32Type),
-<<<<<<< HEAD
+      CustomCudaStructV2("MulSigmoid", contrib::MulSigmoid<float>),
       CustomCudaStructV2("MulSub", MulAndSubFloat32Type),
-=======
-      CustomCudaStructV2("MulMulSigmoid", contrib::MulMulSigmoid<float>),
-      CustomCudaStructV2("MulSigmoid", contrib::MulSigmoid<float>),
->>>>>>> 690bed71
       CustomCudaStructV2("NegXPlus1", contrib::NegXPlus1<float>),
       CustomCudaStructV2("ScatterNDOfShape", contrib::ScatterNDOfShape<float>),
       CustomCudaStructV2("SubMul", SubAndMulFloat32Type),
@@ -73,13 +70,10 @@
       CustomCudaStructV2("MaskedScatterNDOfShape", contrib::MaskedScatterNDOfShape<ortc::MFloat16>),
       CustomCudaStructV2("MulAdd", MulAndAddFloat16Type),
       CustomCudaStructV2("MulMul", MulTwiceFloat16Type),
+      CustomCudaStructV2("MulMulSigmoid", contrib::MulMulSigmoid<ortc::MFloat16>),
       CustomCudaStructV2("MulSharedInput", MulSharedInputFloat16Type),
-<<<<<<< HEAD
+      CustomCudaStructV2("MulSigmoid", contrib::MulSigmoid<ortc::MFloat16>),
       CustomCudaStructV2("MulSub", MulAndSubFloat16Type),
-=======
-      CustomCudaStructV2("MulMulSigmoid", contrib::MulMulSigmoid<ortc::MFloat16>),
-      CustomCudaStructV2("MulSigmoid", contrib::MulSigmoid<ortc::MFloat16>),
->>>>>>> 690bed71
       CustomCudaStructV2("NegXPlus1", contrib::NegXPlus1<ortc::MFloat16>),
       CustomCudaStructV2("ScatterNDOfShape", contrib::ScatterNDOfShape<ortc::MFloat16>),
       CustomCudaStructV2("SubMul", SubAndMulFloat16Type),
