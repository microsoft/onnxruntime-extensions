--- conflicted
+++ resolved
@@ -26,12 +26,6 @@
 #if ORT_API_VERSION >= 16
   using AddSharedInputFloat16Type = typename contrib::AddOrMulSharedInput<ortc::MFloat16, true>;
   using MulSharedInputFloat16Type = typename contrib::AddOrMulSharedInput<ortc::MFloat16, false>;
-<<<<<<< HEAD
-=======
-  using Transpose2DCastFloat32ToFloat16Type = typename contrib::Transpose2DCast<float, ortc::MFloat16>;
-  using Transpose2DCastFloat16ToFloat32Type = typename contrib::Transpose2DCast<ortc::MFloat16, float>;
-#endif
->>>>>>> 79f3b048
 
   using AddTwiceFloat16Type = typename contrib::AddOrMulTwice<ortc::MFloat16, true>;
   using MulTwiceFloat16Type = typename contrib::AddOrMulTwice<ortc::MFloat16, false>;
@@ -41,6 +35,9 @@
 
   using SubAndMulFloat16Type = typename contrib::SubAndMul<ortc::MFloat16, true>;
   using MulAndSubFloat16Type = typename contrib::SubAndMul<ortc::MFloat16, false>;
+
+  using Transpose2DCastFloat32ToFloat16Type = typename contrib::Transpose2DCast<float, ortc::MFloat16>;
+  using Transpose2DCastFloat16ToFloat32Type = typename contrib::Transpose2DCast<ortc::MFloat16, float>;
 #endif
 
   static OrtOpLoader op_loader(
@@ -67,15 +64,11 @@
       CustomCudaStructV2("MulAdd", MulAndAddFloat16Type),
       CustomCudaStructV2("MulMul", MulTwiceFloat16Type),
       CustomCudaStructV2("MulSharedInput", MulSharedInputFloat16Type),
-<<<<<<< HEAD
       CustomCudaStructV2("MulSub", MulAndSubFloat16Type),
       CustomCudaStructV2("NegXPlus1", contrib::NegXPlus1<ortc::MFloat16>),
-      CustomCudaStructV2("SubMul", SubAndMulFloat16Type)
-=======
-      CustomCudaStructV2("NegXPlus1", contrib::NegXPlus1<ortc::MFloat16>),
+      CustomCudaStructV2("SubMul", SubAndMulFloat16Type),
       CustomCudaStructV2("Transpose2DCastFP16", Transpose2DCastFloat32ToFloat16Type),
       CustomCudaStructV2("Transpose2DCastFP32", Transpose2DCastFloat16ToFloat32Type)
->>>>>>> 79f3b048
 #endif
 #endif
   );
