// Copyright (c) Microsoft Corporation. All rights reserved.
// Licensed under the MIT License.

#include "ocos.h"

#ifdef USE_CUDA
#include "cuda/add_mul.h"
#include "cuda/fast_gelu.h"
#include "cuda/negxplus1.h"
<<<<<<< HEAD
#include "cuda/rotary.h"
=======
#include "cuda/transpose_cast.h"
>>>>>>> 79f3b048
#endif

FxLoadCustomOpFactory LoadCustomOpClasses_Contrib = []() -> CustomOpArray& {

  using AddSharedInputFloat32Type = typename contrib::AddOrMulSharedInput<float, true>;
  using MulSharedInputFloat32Type = typename contrib::AddOrMulSharedInput<float, false>;

#if ORT_API_VERSION >= 16
  using AddSharedInputFloat16Type = typename contrib::AddOrMulSharedInput<ortc::MFloat16, true>;
  using MulSharedInputFloat16Type = typename contrib::AddOrMulSharedInput<ortc::MFloat16, false>;
  using Transpose2DCastFloat32ToFloat16Type = typename contrib::Transpose2DCast<float, ortc::MFloat16>;
  using Transpose2DCastFloat16ToFloat32Type = typename contrib::Transpose2DCast<ortc::MFloat16, float>;
#endif


  static OrtOpLoader op_loader(
      []() { return nullptr; }
#ifdef USE_CUDA
      ,
      CustomCudaStructV2("AddSharedInput", AddSharedInputFloat32Type),
      CustomCudaStructV2("FastGelu", contrib::FastGelu<float>),
      CustomCudaStructV2("MulSharedInput", MulSharedInputFloat32Type),
      CustomCudaStructV2("NegXPlus1", contrib::NegXPlus1<float>),
      CustomCudaStructV2("Rotary", contrib::Rotary<float>),
#if ORT_API_VERSION >= 16

      CustomCudaStructV2("AddSharedInput", AddSharedInputFloat16Type),
      CustomCudaStructV2("FastGelu", contrib::FastGelu<ortc::MFloat16>),
      CustomCudaStructV2("FastGelu", contrib::FastGelu<ortc::BFloat16>),
      CustomCudaStructV2("MulSharedInput", MulSharedInputFloat16Type),
      CustomCudaStructV2("NegXPlus1", contrib::NegXPlus1<ortc::MFloat16>),
<<<<<<< HEAD
      CustomCudaStructV2("Rotary", contrib::Rotary<ortc::MFloat16>)
=======
      CustomCudaStructV2("Transpose2DCastFP16", Transpose2DCastFloat32ToFloat16Type),
      CustomCudaStructV2("Transpose2DCastFP32", Transpose2DCastFloat16ToFloat32Type)
>>>>>>> 79f3b048
#endif
#endif
  );
  return op_loader.GetCustomOps();
};<|MERGE_RESOLUTION|>--- conflicted
+++ resolved
@@ -7,11 +7,8 @@
 #include "cuda/add_mul.h"
 #include "cuda/fast_gelu.h"
 #include "cuda/negxplus1.h"
-<<<<<<< HEAD
 #include "cuda/rotary.h"
-=======
 #include "cuda/transpose_cast.h"
->>>>>>> 79f3b048
 #endif
 
 FxLoadCustomOpFactory LoadCustomOpClasses_Contrib = []() -> CustomOpArray& {
@@ -43,12 +40,9 @@
       CustomCudaStructV2("FastGelu", contrib::FastGelu<ortc::BFloat16>),
       CustomCudaStructV2("MulSharedInput", MulSharedInputFloat16Type),
       CustomCudaStructV2("NegXPlus1", contrib::NegXPlus1<ortc::MFloat16>),
-<<<<<<< HEAD
-      CustomCudaStructV2("Rotary", contrib::Rotary<ortc::MFloat16>)
-=======
+      CustomCudaStructV2("Rotary", contrib::Rotary<ortc::MFloat16>),
       CustomCudaStructV2("Transpose2DCastFP16", Transpose2DCastFloat32ToFloat16Type),
       CustomCudaStructV2("Transpose2DCastFP32", Transpose2DCastFloat16ToFloat32Type)
->>>>>>> 79f3b048
 #endif
 #endif
   );
