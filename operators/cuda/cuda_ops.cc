--- conflicted
+++ resolved
@@ -8,11 +8,8 @@
 #include "cuda/fast_gelu.h"
 #include "cuda/mul_sigmoid.h"
 #include "cuda/negxplus1.h"
-<<<<<<< HEAD
+#include "cuda/replace_zero.h"
 #include "cuda/rotary.h"
-=======
-#include "cuda/replace_zero.h"
->>>>>>> bef5f07e
 #include "cuda/scatter_nd_of_shape.h"
 #include "cuda/transpose_cast.h"
 #endif
@@ -39,11 +36,8 @@
       CustomCudaStructV2("MulMulSigmoid", contrib::MulMulSigmoid<float>),
       CustomCudaStructV2("MulSigmoid", contrib::MulSigmoid<float>),
       CustomCudaStructV2("NegXPlus1", contrib::NegXPlus1<float>),
-<<<<<<< HEAD
+      CustomCudaStructV2("ReplaceZero", contrib::ReplaceZero<float>),
       CustomCudaStructV2("Rotary", contrib::Rotary<float>),
-=======
-      CustomCudaStructV2("ReplaceZero", contrib::ReplaceZero<float>),
->>>>>>> bef5f07e
       CustomCudaStructV2("ScatterNDOfShape", contrib::ScatterNDOfShape<float>),
 #if ORT_API_VERSION >= 16
 
@@ -55,11 +49,8 @@
       CustomCudaStructV2("MulMulSigmoid", contrib::MulMulSigmoid<ortc::MFloat16>),
       CustomCudaStructV2("MulSigmoid", contrib::MulSigmoid<ortc::MFloat16>),
       CustomCudaStructV2("NegXPlus1", contrib::NegXPlus1<ortc::MFloat16>),
-<<<<<<< HEAD
+      CustomCudaStructV2("ReplaceZero", contrib::ReplaceZero<ortc::MFloat16>),
       CustomCudaStructV2("Rotary", contrib::Rotary<ortc::MFloat16>),
-=======
-      CustomCudaStructV2("ReplaceZero", contrib::ReplaceZero<ortc::MFloat16>),
->>>>>>> bef5f07e
       CustomCudaStructV2("ScatterNDOfShape", contrib::ScatterNDOfShape<ortc::MFloat16>),
       CustomCudaStructV2("Transpose2DCastFP16", Transpose2DCastFloat32ToFloat16Type),
       CustomCudaStructV2("Transpose2DCastFP32", Transpose2DCastFloat16ToFloat32Type)
