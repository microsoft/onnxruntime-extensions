// Copyright (c) Microsoft Corporation. All rights reserved.
// Licensed under the MIT License.

#include "ocos.h"

#ifdef USE_CUDA
#include "cuda/add_mul.h"
#include "cuda/fast_gelu.h"
#include "cuda/negxplus1.h"
#include "cuda/scatter_nd_of_shape.h"
#endif

FxLoadCustomOpFactory LoadCustomOpClasses_Contrib = []() -> CustomOpArray& {

  using AddSharedInputFloat32Type = typename contrib::AddOrMulSharedInput<float, true>;
  using MulSharedInputFloat32Type = typename contrib::AddOrMulSharedInput<float, false>;

#if ORT_API_VERSION >= 16
  using AddSharedInputFloat16Type = typename contrib::AddOrMulSharedInput<ortc::MFloat16, true>;
  using MulSharedInputFloat16Type = typename contrib::AddOrMulSharedInput<ortc::MFloat16, false>;
#endif


  static OrtOpLoader op_loader(
      []() { return nullptr; }
#ifdef USE_CUDA
      ,
      CustomCudaStructV2("AddSharedInput", AddSharedInputFloat32Type),
      CustomCudaStructV2("FastGelu", contrib::FastGelu<float>),
<<<<<<< HEAD
      CustomCudaStructV2("MaskedScatterNDOfShape", contrib::MaskedScatterNDOfShape<float>),
=======
      CustomCudaStructV2("MulSharedInput", MulSharedInputFloat32Type),
>>>>>>> 04029e13
      CustomCudaStructV2("NegXPlus1", contrib::NegXPlus1<float>),
      CustomCudaStructV2("ScatterNDOfShape", contrib::ScatterNDOfShape<float>),
#if ORT_API_VERSION >= 16

      CustomCudaStructV2("AddSharedInput", AddSharedInputFloat16Type),
      CustomCudaStructV2("FastGelu", contrib::FastGelu<ortc::MFloat16>),
      CustomCudaStructV2("FastGelu", contrib::FastGelu<ortc::BFloat16>),
<<<<<<< HEAD
      CustomCudaStructV2("MaskedScatterNDOfShape", contrib::MaskedScatterNDOfShape<ortc::MFloat16>),
=======
      CustomCudaStructV2("MulSharedInput", MulSharedInputFloat16Type),
>>>>>>> 04029e13
      CustomCudaStructV2("NegXPlus1", contrib::NegXPlus1<ortc::MFloat16>),
      CustomCudaStructV2("ScatterNDOfShape", contrib::ScatterNDOfShape<ortc::MFloat16>)
#endif
#endif
  );
  return op_loader.GetCustomOps();
};<|MERGE_RESOLUTION|>--- conflicted
+++ resolved
@@ -27,11 +27,8 @@
       ,
       CustomCudaStructV2("AddSharedInput", AddSharedInputFloat32Type),
       CustomCudaStructV2("FastGelu", contrib::FastGelu<float>),
-<<<<<<< HEAD
       CustomCudaStructV2("MaskedScatterNDOfShape", contrib::MaskedScatterNDOfShape<float>),
-=======
       CustomCudaStructV2("MulSharedInput", MulSharedInputFloat32Type),
->>>>>>> 04029e13
       CustomCudaStructV2("NegXPlus1", contrib::NegXPlus1<float>),
       CustomCudaStructV2("ScatterNDOfShape", contrib::ScatterNDOfShape<float>),
 #if ORT_API_VERSION >= 16
@@ -39,11 +36,8 @@
       CustomCudaStructV2("AddSharedInput", AddSharedInputFloat16Type),
       CustomCudaStructV2("FastGelu", contrib::FastGelu<ortc::MFloat16>),
       CustomCudaStructV2("FastGelu", contrib::FastGelu<ortc::BFloat16>),
-<<<<<<< HEAD
       CustomCudaStructV2("MaskedScatterNDOfShape", contrib::MaskedScatterNDOfShape<ortc::MFloat16>),
-=======
       CustomCudaStructV2("MulSharedInput", MulSharedInputFloat16Type),
->>>>>>> 04029e13
       CustomCudaStructV2("NegXPlus1", contrib::NegXPlus1<ortc::MFloat16>),
       CustomCudaStructV2("ScatterNDOfShape", contrib::ScatterNDOfShape<ortc::MFloat16>)
 #endif
