// Copyright (c) Microsoft Corporation. All rights reserved.
// Licensed under the MIT License.

#include <string_view>

#include "nlohmann/json.hpp"
#include "file_sys.h"

#include "vision/decode_image.hpp"
#include "image_processor.h"
#include "c_api_utils.hpp"
<<<<<<< HEAD
=======
#if OCOS_ENABLE_VENDOR_IMAGE_CODECS
  #if WIN32
    #include "image_decoder_win32.hpp"
  #elif __APPLE__
    #include "image_decoder_darwin.hpp"
  #else
    #include "image_decoder.hpp"
  #endif
#else
  #include "image_decoder.hpp"
#endif

>>>>>>> aa2c82fa
#include "image_transforms.hpp"
#include "image_transforms_phi_3.hpp"
#include "image_transforms_mllama.hpp"

namespace ort_extensions {
std::tuple<std::unique_ptr<ImageRawData[]>, size_t>
LoadRawImages(const std::initializer_list<const char*>& image_paths) {
  return ort_extensions::LoadRawData<const char* const*, ImageRawData>(image_paths.begin(), image_paths.end());
}

std::tuple<std::unique_ptr<ImageRawData[]>, size_t>
LoadRawImages(const char* image_paths[], size_t num_images) {
  return ort_extensions::LoadRawData<const char* const*, ImageRawData>(image_paths, image_paths + num_images);
}
}  // namespace ort_extensions

using namespace ort_extensions;
using json = nlohmann::json;

Operation::KernelRegistry ImageProcessor::kernel_registry_ = {
    {"DecodeImage", []() { return CreateKernelInstance(&ort_extensions::DecodeImage::Compute); }},
    {"Resize", []() { return CreateKernelInstance(&Resize::Compute); }},
    {"Rescale", []() { return CreateKernelInstance(&Rescale::Compute); }},
    {"Normalize", []() { return CreateKernelInstance(&Normalize::Compute); }},
    {"CenterCrop", []() { return CreateKernelInstance(&CenterCrop::Compute); }},
    {"ConvertRGB", []() { return CreateKernelInstance(convert_to_rgb); }},
    {"Permute3D", []() { return CreateKernelInstance(&Permute3D::Compute); }},
    {"Phi3ImageTransform", []() { return CreateKernelInstance(phi3_hd_transform); }},
    {"Llama3ImageTransform", []() { return CreateKernelInstance(&Llama3ImageTransform::Compute); }},
};

OrtxStatus ImageProcessor::Init(std::string_view processor_def) {
  std::string processor_def_str;
  if (processor_def.size() >= 5 && processor_def.substr(processor_def.size() - 5) == ".json") {
    std::ifstream ifs = path({processor_def.data(), processor_def.size()}).open();
    if (!ifs.is_open()) {
      return {kOrtxErrorInvalidArgument, std::string("[ImageProcessor]: failed to open ") + std::string(processor_def)};
    }

    processor_def_str = std::string(std::istreambuf_iterator<char>(ifs), std::istreambuf_iterator<char>());
    processor_def = processor_def_str.c_str();
  }
  // pase the processor_def by json
  auto proc_json = json::parse(processor_def, nullptr, false);
  if (proc_json.is_discarded()) {
    return {kOrtxErrorInvalidArgument, "[ImageProcessor]: failed to parse processor json configuration."};
  }

  auto processor_root = proc_json.at("processor");
  if (!processor_root.is_object()) {
    return {kOrtxErrorInvalidArgument, "[ImageProcessor]: processor field is missing."};
  }

  auto transforms = processor_root.at("transforms");
  if (!transforms.is_array() || transforms.empty()) {
    return {kOrtxErrorInvalidArgument, "[ImageProcessor]: transforms field is missing."};
  }

  operations_.reserve(transforms.size());
  for (auto mod_iter = transforms.begin(); mod_iter != transforms.end(); ++mod_iter) {
    auto op = std::make_unique<Operation>(kernel_registry_);
    auto status = op->Init(mod_iter->dump());
    if (!status.IsOk()) {
      return status;
    }

    operations_.push_back(std::move(op));
  }

  return {};
}

ImageProcessor::ImageProcessor() : OrtxObjectImpl(kOrtxKindProcessor), allocator_(&CppAllocator::Instance()) {}

template <typename T>
static ortc::Tensor<T>* StackTensor(const std::vector<TensorArgs>& arg_lists, int axis, ortc::IAllocator* allocator) {
  using TT = ortc::Tensor<T>;
  auto output = std::make_unique<TT>(allocator);

  if (arg_lists.empty()) {
    return nullptr;
  }

  size_t batch_size = arg_lists.size();

  std::vector<TT*> ts_ptrs;
  ts_ptrs.reserve(arg_lists.size());
  std::vector<int64_t> shape = arg_lists[0][axis]->Shape();
  for (auto& ts : arg_lists) {
    if (shape != ts[axis]->Shape()) {
      return nullptr;
    }
    ts_ptrs.push_back(static_cast<TT*>(ts[axis]));
  }

  std::vector<int64_t> output_shape = shape;
  output_shape.insert(output_shape.begin(), batch_size);

  char* buff = reinterpret_cast<char*>(output->Allocate(output_shape));
  for (size_t i = 0; i < batch_size; ++i) {
    auto ts = ts_ptrs[i];
    const char* ts_buff = reinterpret_cast<const char*>(ts->DataRaw());
    auto ts_size = ts->SizeInBytes();
    std::memcpy(buff + i * ts_size, ts_buff, ts_size);
  }

  return output.release();
}

std::tuple<OrtxStatus, ProcessorResult> ImageProcessor::PreProcess(ort_extensions::span<ImageRawData> image_data,
                                                                   ortc::Tensor<float>** pixel_values,
                                                                   ortc::Tensor<int64_t>** image_sizes,
                                                                   ortc::Tensor<int64_t>** num_img_takens) const {
  ProcessorResult r;
  std::vector<TensorArgs> inputs;
  inputs.resize(image_data.size());
  for (size_t i = 0; i < image_data.size(); ++i) {
    auto& ts_input = inputs[i];
    ImageRawData& image = image_data[i];
    std::vector<int64_t> shape = {static_cast<int64_t>(image.size())};
    ts_input.push_back(std::make_unique<ortc::Tensor<uint8_t>>(shape, image.data()).release());
  }

  std::vector<TensorArgs> outputs;

  std::vector<Operation*> ops(operations_.size());
  std::transform(operations_.begin(), operations_.end(), ops.begin(), [](auto& op) { return op.get(); });
  OrtxRunner runner(allocator_, ops.data(), ops.size());
  auto status = runner.Run(inputs, outputs);
  if (!status.IsOk()) {
    return {status, r};
  }

  // clear the input tensors
  for (auto& input : inputs) {
    for (auto& ts : input) {
      std::unique_ptr<ortc::TensorBase>(ts).reset();
    }
  }

  operations_.back()->ResetTensors(allocator_);

  *pixel_values = r.pixel_values = StackTensor<float>(outputs, 0, allocator_);
  *image_sizes = r.image_sizes = StackTensor<int64_t>(outputs, 1, allocator_);
  *num_img_takens = r.num_img_tokens = StackTensor<int64_t>(outputs, 2, allocator_);

  return {status, std::move(r)};
}

OrtxStatus ImageProcessor::PreProcess(ort_extensions::span<ImageRawData> image_data, TensorResult& r) const {
  std::vector<TensorArgs> inputs;
  inputs.resize(image_data.size());
  for (size_t i = 0; i < image_data.size(); ++i) {
    auto& ts_input = inputs[i];
    ImageRawData& image = image_data[i];
    std::vector<int64_t> shape = {static_cast<int64_t>(image.size())};
    ts_input.push_back(std::make_unique<ortc::Tensor<uint8_t>>(shape, image.data()).release());
  }

  std::vector<TensorArgs> outputs;
  std::vector<Operation*> ops(operations_.size());
  std::transform(operations_.begin(), operations_.end(), ops.begin(), [](auto& op) { return op.get(); });
  OrtxRunner runner(allocator_, ops.data(), ops.size());
  auto status = runner.Run(inputs, outputs);
  if (!status.IsOk()) {
    return status;
  }

  // clear the input tensors
  for (auto& input : inputs) {
    for (auto& ts : input) {
      std::unique_ptr<ortc::TensorBase>(ts).reset();
    }
  }

  auto img_result = operations_.back()->AllocateOutputs(allocator_);
  status = OrtxRunner::StackTensors(outputs, img_result, allocator_);
  operations_.back()->ResetTensors(allocator_);
  if (status.IsOk()) {
    r.SetTensors(std::move(img_result));
  }

  return status;
}

void ImageProcessor::ClearOutputs(ProcessorResult* r) {
  if (r->pixel_values) {
    std::unique_ptr<ortc::TensorBase>(r->pixel_values).reset();
    r->pixel_values = nullptr;
  }

  if (r->image_sizes) {
    std::unique_ptr<ortc::TensorBase>(r->image_sizes).reset();
    r->image_sizes = nullptr;
  }

  if (r->num_img_tokens) {
    std::unique_ptr<ortc::TensorBase>(r->num_img_tokens).reset();
    r->num_img_tokens = nullptr;
  }
}<|MERGE_RESOLUTION|>--- conflicted
+++ resolved
@@ -9,21 +9,7 @@
 #include "vision/decode_image.hpp"
 #include "image_processor.h"
 #include "c_api_utils.hpp"
-<<<<<<< HEAD
-=======
-#if OCOS_ENABLE_VENDOR_IMAGE_CODECS
-  #if WIN32
-    #include "image_decoder_win32.hpp"
-  #elif __APPLE__
-    #include "image_decoder_darwin.hpp"
-  #else
-    #include "image_decoder.hpp"
-  #endif
-#else
-  #include "image_decoder.hpp"
-#endif
-
->>>>>>> aa2c82fa
+
 #include "image_transforms.hpp"
 #include "image_transforms_phi_3.hpp"
 #include "image_transforms_mllama.hpp"
