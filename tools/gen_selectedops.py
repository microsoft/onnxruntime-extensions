--- conflicted
+++ resolved
@@ -4,13 +4,6 @@
 OPMAP_TO_CMAKE_FLAGS = {'BlingFireSentenceBreaker': 'OCOS_ENABLE_BLINGFIRE',
                         'GPT2Tokenizer': 'OCOS_ENABLE_GPT2_TOKENIZER',
                         'WordpieceTokenizer': 'OCOS_ENABLE_WORDPIECE_TOKENIZER',
-<<<<<<< HEAD
-=======
-                        # Currently use one option for all string operators because their binary sizes are not large.
-                        # Would probably split to more options like tokenizers in the future.
-                        'StringRegexReplace': 'OCOS_ENABLE_RE2_REGEX',
-                        'StringRegexSplitWithOffsets': 'OCOS_ENABLE_RE2_REGEX',
->>>>>>> 8649d988
                         'StringConcat': 'OCOS_ENABLE_TF_STRING',
                         'StringECMARegexReplace': 'OCOS_ENABLE_TF_STRING',
                         'StringECMARegexSplitWithOffsets': 'OCOS_ENABLE_TF_STRING',
@@ -20,13 +13,8 @@
                         'StringJoin': 'OCOS_ENABLE_TF_STRING',
                         'StringLength': 'OCOS_ENABLE_TF_STRING',
                         'StringLower': 'OCOS_ENABLE_TF_STRING',
-<<<<<<< HEAD
                         'StringRegexReplace': 'OCOS_ENABLE_RE2_REGEX',
                         'StringRegexSplitWithOffsets': 'OCOS_ENABLE_RE2_REGEX',
-=======
-                        'StringECMARegexReplace': 'OCOS_ENABLE_TF_STRING',
-                        'StringECMARegexSplitWithOffsets': 'OCOS_ENABLE_TF_STRING',
->>>>>>> 8649d988
                         'StringSplit': 'OCOS_ENABLE_TF_STRING',
                         'StringToVector': 'OCOS_ENABLE_TF_STRING',
                         'StringUpper': 'OCOS_ENABLE_TF_STRING',
