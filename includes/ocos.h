// Copyright (c) Microsoft Corporation. All rights reserved.
// Licensed under the MIT License.

#pragma once

#define ORT_API_MANUAL_INIT
#include "onnxruntime_cxx_api.h"
#undef ORT_API_MANUAL_INIT

#if defined(ENABLE_GPT2_TOKENIZER)
const OrtCustomOp** LoadTokenizerSchemaList();
#endif  // ENABLE_GPT2_TOKENIZER

#if defined(PYTHON_OP_SUPPORT)
const OrtCustomOp* FetchPyCustomOps(size_t& count);
bool EnablePyCustomOps(bool enable = true);
#endif

// A helper API to support test kernels.
// Must be invoked before RegisterCustomOps.
extern "C" bool AddExternalCustomOp(const OrtCustomOp* c_op);

const char c_OpDomain[] = "ai.onnx.contrib";

struct BaseKernel {
  BaseKernel(OrtApi api) : api_(api), info_(nullptr), ort_(api_) {}
  BaseKernel(OrtApi api, const OrtKernelInfo* info) : api_(api), info_(info), ort_(api_) {}
<<<<<<< HEAD
=======

  bool HasAttribute(const char* name) const;
>>>>>>> b3a300d7

 protected:
  OrtApi api_;  // keep a copy of the struct, whose ref is used in the ort_
  Ort::CustomOpApi ort_;
  const OrtKernelInfo* info_;
};

struct OrtTensorDimensions : std::vector<int64_t> {
  OrtTensorDimensions(Ort::CustomOpApi& ort, const OrtValue* value) {
    OrtTensorTypeAndShapeInfo* info = ort.GetTensorTypeAndShape(value);
    std::vector<int64_t>::operator=(ort.GetTensorShape(info));
    ort.ReleaseTensorTypeAndShapeInfo(info);
  }
  const std::vector<int64_t>& GetDims() const { return *this; }
  int64_t Size() const {
    int64_t s = 1.;
    for (auto it = begin(); it != end(); ++it)
      s *= *it;
    return s;
  }
};

template <typename T>
ONNXTensorElementDataType GetTensorType();

template <>
inline ONNXTensorElementDataType GetTensorType<float>() {
  return ONNXTensorElementDataType::ONNX_TENSOR_ELEMENT_DATA_TYPE_FLOAT;
}

template <>
inline ONNXTensorElementDataType GetTensorType<double>() {
  return ONNXTensorElementDataType::ONNX_TENSOR_ELEMENT_DATA_TYPE_DOUBLE;
}

template <>
inline ONNXTensorElementDataType GetTensorType<int64_t>() {
  return ONNXTensorElementDataType::ONNX_TENSOR_ELEMENT_DATA_TYPE_INT64;
}<|MERGE_RESOLUTION|>--- conflicted
+++ resolved
@@ -25,11 +25,8 @@
 struct BaseKernel {
   BaseKernel(OrtApi api) : api_(api), info_(nullptr), ort_(api_) {}
   BaseKernel(OrtApi api, const OrtKernelInfo* info) : api_(api), info_(info), ort_(api_) {}
-<<<<<<< HEAD
-=======
 
   bool HasAttribute(const char* name) const;
->>>>>>> b3a300d7
 
  protected:
   OrtApi api_;  // keep a copy of the struct, whose ref is used in the ort_
