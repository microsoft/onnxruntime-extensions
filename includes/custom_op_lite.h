--- conflicted
+++ resolved
@@ -568,16 +568,12 @@
     OrtCustomOp::KernelCompute = [](void* op_kernel, OrtKernelContext* context) {
       auto kernel = reinterpret_cast<Kernel*>(op_kernel);
       std::vector<TensorPtr> tensors;
-<<<<<<< HEAD
       auto t = CreateTuple<0, 0, Args...>(kernel->api_.get(),
                                           context,
                                           tensors,
                                           kernel->api_->KernelContext_GetInputCount(context),
                                           kernel->api_->KernelContext_GetOutputCount(context),
                                           kernel->ep_);
-=======
-      auto t = CreateTuple<0, 0, Args...>(kernel->api_.get(), context, tensors, kernel->num_input_, kernel->num_output_, kernel->ep_);
->>>>>>> 84778e49
       std::apply([kernel](Args const&... t_args) { kernel->compute_fn_(t_args...); }, t);
     };
 
@@ -585,11 +581,6 @@
       auto kernel = std::make_unique<Kernel>();
       auto self = static_cast<const OrtLiteCustomFunc*>(this_);
       kernel->compute_fn_ = self->compute_fn_;
-<<<<<<< HEAD
-=======
-      // Ort::ThrowOnError(ort_api->KernelInfo_GetInputCount(info, &kernel->num_input_));
-      // Ort::ThrowOnError(ort_api->KernelInfo_GetOutputCount(info, &kernel->num_output_));
->>>>>>> 84778e49
       kernel->num_input_ = self->input_types_.size();
       kernel->num_output_ = self->output_types_.size();
       kernel->ep_ = self->execution_provider_;
@@ -632,26 +623,17 @@
     OrtCustomOp::KernelCompute = [](void* op_kernel, OrtKernelContext* context) {
       auto kernel = reinterpret_cast<Kernel*>(op_kernel);
       std::vector<TensorPtr> tensors;
-<<<<<<< HEAD
       auto t = CreateTuple<0, 0, Args...>(kernel->api_.get(),
                                           context,
                                           tensors,
                                           kernel->api_->KernelContext_GetInputCount(context),
                                           kernel->api_->KernelContext_GetOutputCount(context),
                                           kernel->ep_);
-=======
-      auto t = CreateTuple<0, 0, Args...>(kernel->api_.get(), context, tensors, kernel->num_input_, kernel->num_output_, kernel->ep_);
->>>>>>> 84778e49
       std::apply([kernel](Args const&... t_args) { kernel->custom_op_->Compute(t_args...); }, t);
     };
 
     OrtCustomOp::CreateKernel = [](const OrtCustomOp* this_, const OrtApi* ort_api, const OrtKernelInfo* info) {
       auto kernel = std::make_unique<Kernel>();
-<<<<<<< HEAD
-=======
-      // Ort::ThrowOnError(ort_api->KernelInfo_GetInputCount(info, &kernel->num_input_));
-      // Ort::ThrowOnError(ort_api->KernelInfo_GetOutputCount(info, &kernel->num_output_));
->>>>>>> 84778e49
       kernel->custom_op_ = std::make_unique<CustomOp>(*ort_api, *info);
       auto self = static_cast<const MyType*>(this_);
       kernel->num_input_ = self->input_types_.size();
